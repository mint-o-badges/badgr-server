--- conflicted
+++ resolved
@@ -10,13 +10,9 @@
                        build-essential \
                        xmlsec1 \
                        libxmlsec1-dev \
-<<<<<<< HEAD
                        pkg-config \ 
-                       default-mysql-client
-=======
-                       pkg-config \
+                       default-mysql-client \
                        curl
->>>>>>> d3db20b9
 
 RUN pip install uwsgi
 
