--- conflicted
+++ resolved
@@ -11,11 +11,8 @@
                        xmlsec1 \
                        libxmlsec1-dev \
                        pkg-config \
-<<<<<<< HEAD
-                       git
-=======
+                       git \
                        curl
->>>>>>> 071dbc4c
 
 RUN pip install uwsgi
 
