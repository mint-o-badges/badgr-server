--- conflicted
+++ resolved
@@ -10,13 +10,9 @@
                        build-essential \
                        xmlsec1 \
                        libxmlsec1-dev \
-<<<<<<< HEAD
                        pkg-config \ 
-                       default-mysql-client
-=======
-                       pkg-config \
+                       default-mysql-client \
                        curl
->>>>>>> 071dbc4c
 
 RUN pip install uwsgi
 
