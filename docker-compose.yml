--- conflicted
+++ resolved
@@ -34,11 +34,7 @@
       - "11211"
     networks:
       - badgr
-<<<<<<< HEAD
-
-=======
     command: ["memcached", "-m", "64", "-I", "10m"]
->>>>>>> 22eabd60
   # this container runs mysql (database)
   db:
     image: mysql:5.7.31
