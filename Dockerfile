# Best practies taken from here: https://snyk.io/blog/best-practices-containerizing-python-docker/

# ------------------------------> Build image
FROM python:3.8.14-slim-buster as build
RUN apt-get update
RUN apt-get install -y default-libmysqlclient-dev \
                       python3-dev \
                       python3-cairo \
                       build-essential \
                       xmlsec1 \
                       libxmlsec1-dev \
                       pkg-config \
                       curl

RUN mkdir /badgr_server
WORKDIR /badgr_server
RUN python -m venv /badgr_server/venv
ENV PATH="/badgr_server/venv/bin:$PATH"

COPY requirements.txt .
RUN pip install -r requirements.txt

# ------------------------------> Final image
FROM python:3.8.14-slim-buster
RUN apt-get update
RUN apt-get install -y default-libmysqlclient-dev \
                       python3-cairo \
                       libxml2 \ 
<<<<<<< HEAD
                       default-mysql-client
=======
                       default-mysql-client \
                       curl
>>>>>>> 4c124089

RUN groupadd -g 999 python && \
    useradd -r -u 999 -g python python

RUN mkdir /badgr_server && chown python:python /badgr_server
RUN mkdir /backups && chown python:python /backups

WORKDIR /badgr_server

# Copy installed dependencies
COPY --chown=python:python --from=build /badgr_server/venv /badgr_server/venv

# Copy everything related Django stuff
COPY --chown=python:python  manage.py                          .
COPY --chown=python:python  .docker/etc/uwsgi.ini              .
COPY --chown=python:python  .docker/etc/wsgi.py                .
COPY --chown=python:python  apps                               ./apps
COPY --chown=python:python  .docker/etc/settings_local.py      ./apps/mainsite/settings_local.py
COPY --chown=python:python  entrypoint.sh                      .

RUN chmod +x entrypoint.sh

# Latest releases available at https://github.com/aptible/supercronic/releases
ENV SUPERCRONIC_URL=https://github.com/aptible/supercronic/releases/download/v0.2.30/supercronic-linux-amd64 \
    SUPERCRONIC=supercronic-linux-amd64 \
    SUPERCRONIC_SHA1SUM=9f27ad28c5c57cd133325b2a66bba69ba2235799

RUN curl -fsSLO "$SUPERCRONIC_URL" \
 && echo "${SUPERCRONIC_SHA1SUM}  ${SUPERCRONIC}" | sha1sum -c - \
 && chmod +x "$SUPERCRONIC" \
 && mv "$SUPERCRONIC" "/usr/local/bin/${SUPERCRONIC}" \
 && ln -s "/usr/local/bin/${SUPERCRONIC}" /usr/local/bin/supercronic

USER 999

ENV PATH="/badgr_server/venv/bin:$PATH"
# CMD ["uwsgi","--socket", "sock/app.sock", "--ini", "uwsgi.ini"]
ENTRYPOINT ["./entrypoint.sh"]<|MERGE_RESOLUTION|>--- conflicted
+++ resolved
@@ -26,12 +26,8 @@
 RUN apt-get install -y default-libmysqlclient-dev \
                        python3-cairo \
                        libxml2 \ 
-<<<<<<< HEAD
-                       default-mysql-client
-=======
                        default-mysql-client \
                        curl
->>>>>>> 4c124089
 
 RUN groupadd -g 999 python && \
     useradd -r -u 999 -g python python
