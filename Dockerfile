--- conflicted
+++ resolved
@@ -26,21 +26,16 @@
 RUN apt-get install -y default-libmysqlclient-dev \
                        python3-cairo \
                        libxml2 \ 
-<<<<<<< HEAD
+                       curl \ 
                        default-mysql-client
-=======
-                       curl
->>>>>>> 071dbc4c
 
 RUN groupadd -g 999 python && \
     useradd -r -u 999 -g python python
 
 RUN mkdir /badgr_server && chown python:python /badgr_server
-<<<<<<< HEAD
 RUN mkdir /backups && chown python:python /backups
-=======
+
 RUN touch /badgr_server/user_emails.csv && chown python:python /badgr_server/user_emails.csv
->>>>>>> 071dbc4c
 
 WORKDIR /badgr_server
 
