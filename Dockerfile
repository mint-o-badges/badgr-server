# Best practies taken from here: https://snyk.io/blog/best-practices-containerizing-python-docker/

# ------------------------------> Build image
FROM python:3.8.14-slim-buster as build
RUN apt-get clean all && apt-get update
RUN apt-get install -y default-libmysqlclient-dev \
                       python3-dev \
                       python3-cairo \
                       build-essential \
                       xmlsec1 \
                       libxmlsec1-dev \
                       pkg-config \
                       curl

RUN mkdir /badgr_server
WORKDIR /badgr_server
RUN python -m venv /badgr_server/venv
ENV PATH="/badgr_server/venv/bin:$PATH"

COPY requirements.txt .
RUN pip install -r requirements.txt

# ------------------------------> Final image
FROM python:3.8.14-slim-buster
RUN apt-get update
RUN apt-get install -y default-libmysqlclient-dev \
                       python3-cairo \
<<<<<<< HEAD
                       libxml2 \
                       git
=======
                       libxml2 \ 
                       curl
>>>>>>> 071dbc4c

RUN groupadd -g 999 python && \
    useradd -r -u 999 -g python python

RUN mkdir /badgr_server && chown python:python /badgr_server
RUN touch /badgr_server/user_emails.csv && chown python:python /badgr_server/user_emails.csv

WORKDIR /badgr_server

# Copy installed dependencies
COPY --chown=python:python --from=build /badgr_server/venv /badgr_server/venv

# Copy everything related Django stuff
COPY --chown=python:python  manage.py                          .
COPY --chown=python:python  .docker/etc/uwsgi.ini              .
COPY --chown=python:python  .docker/etc/wsgi.py                .
COPY --chown=python:python  apps                               ./apps
COPY --chown=python:python  .docker/etc/settings_local.py      ./apps/mainsite/settings_local.py
COPY --chown=python:python  entrypoint.sh                      .
COPY --chown=python:python  crontab                             /etc/cron.d/crontab

RUN chmod +x entrypoint.sh

RUN touch /var/log/cron_cleartokens.log && \
    chown python:python /var/log/cron_cleartokens.log && \
    chmod 644 /var/log/cron_cleartokens.log


# Latest releases available at https://github.com/aptible/supercronic/releases
ENV SUPERCRONIC_URL=https://github.com/aptible/supercronic/releases/download/v0.2.30/supercronic-linux-amd64 \
    SUPERCRONIC=supercronic-linux-amd64 \
    SUPERCRONIC_SHA1SUM=9f27ad28c5c57cd133325b2a66bba69ba2235799

RUN curl -fsSLO "$SUPERCRONIC_URL" \
 && echo "${SUPERCRONIC_SHA1SUM}  ${SUPERCRONIC}" | sha1sum -c - \
 && chmod +x "$SUPERCRONIC" \
 && mv "$SUPERCRONIC" "/usr/local/bin/${SUPERCRONIC}" \
 && ln -s "/usr/local/bin/${SUPERCRONIC}" /usr/local/bin/supercronic

USER 999

ENV PATH="/badgr_server/venv/bin:$PATH"
ENTRYPOINT ["./entrypoint.sh"]<|MERGE_RESOLUTION|>--- conflicted
+++ resolved
@@ -25,13 +25,9 @@
 RUN apt-get update
 RUN apt-get install -y default-libmysqlclient-dev \
                        python3-cairo \
-<<<<<<< HEAD
                        libxml2 \
-                       git
-=======
-                       libxml2 \ 
+                       git \
                        curl
->>>>>>> 071dbc4c
 
 RUN groupadd -g 999 python && \
     useradd -r -u 999 -g python python
