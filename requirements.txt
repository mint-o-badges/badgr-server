--- conflicted
+++ resolved
@@ -116,10 +116,7 @@
 
 pyopenssl==24.0.0
 
-<<<<<<< HEAD
 mozilla-django-oidc
-=======
 reportlab
 svg2rlg
-svglib
->>>>>>> 137d8a81
+svglib