import json

from django.core.exceptions import ValidationError as DjangoValidationError

from rest_framework import serializers

<<<<<<< HEAD
from badgecheck import RemoteBadgeInstance, AnalyzedBadgeInstance
from badgecheck.utils import get_instance_url_from_image, get_instance_url_from_assertion
import badgrlog
from local_components.models import BadgeInstance
from local_components.format import V1InstanceSerializer
=======
from integrity_verifier import RemoteBadgeInstance, AnalyzedBadgeInstance
from integrity_verifier.utils import get_instance_url_from_image, get_instance_url_from_assertion
from credential_store.models import StoredBadgeInstance
from credential_store.format import V1InstanceSerializer
from mainsite.utils import installed_apps_list
>>>>>>> b039959e

from .models import Collection, StoredBadgeInstanceCollection

RECIPIENT_ERROR = {
    'recipient':
    "Badge recipient was not among any of user's confirmed identifiers"
}

logger = badgrlog.BadgrLogger()

class EarnerBadgeSerializer(serializers.Serializer):
    recipient_id = serializers.CharField(required=False)
    id = serializers.IntegerField(required=False)

    assertion = serializers.DictField(required=False, write_only=True)
    url = serializers.URLField(required=False, write_only=True)
    image = serializers.ImageField(required=False, write_only=True)

    json = V1InstanceSerializer(read_only=True)
    errors = serializers.ListField(read_only=True)

    def to_representation(self, obj):
        if self.context.get('format', 'v1') == 'plain':
            self.fields.json = serializers.DictField(read_only=True)
        return super(EarnerBadgeSerializer, self).to_representation(obj)

    def validate(self, data):
        # Remove empty DictField
        if data.get('assertion') == {}:
            data.pop('assertion', None)

        instance_input_fields = set(('url', 'image', 'assertion'))
        valid_inputs = {key: data.get(key) for
                        key in instance_input_fields.intersection(data.keys())}

        if len(valid_inputs.keys()) != 1:
            raise serializers.ValidationError(
                "Only one instance input field allowed. Recieved "
                + json.dumps(valid_inputs.keys())
            )

        return data

    def create(self, validated_data):
        user = self.context.get('request').user
        image = None

        if validated_data.get('url') is not None:
            url = validated_data.get('url')
        elif validated_data.get('image') is not None:
            image = validated_data.get('image')
            image.open()
            try:
                url = get_instance_url_from_image(image)
            except Exception as e:
                raise serializers.ValidationError(
                    "No Open Badges data could be extracted from image: "
                    + e.message
                )
        elif validated_data.get('assertion') is not None:
            url = get_instance_url_from_assertion(
                validated_data.get('assertion')
            )

        try:
            rbi = RemoteBadgeInstance(url)
        except DjangoValidationError as e:
            raise serializers.ValidationError(e.message)

        abi = AnalyzedBadgeInstance(rbi, recipient_ids=[id.email for id in user.emailaddress_set.all()])
        if len(
            [x for x in abi.non_component_errors if x[0] == 'error.recipient']
        ) != 0:
            raise serializers.ValidationError(RECIPIENT_ERROR)

        if not abi.is_valid():
            logger.event(badgrlog.InvalidBadgeUploaded(abi, user))
            raise serializers.ValidationError(abi.all_errors())
        else:
            instance_kwargs = {'recipient_user': user}
            if image is not None:
                instance_kwargs['image'] = image

            new_instance = StoredBadgeInstance.from_analyzed_instance(
                abi, **instance_kwargs
            )

            return new_instance


class EarnerBadgeReferenceListSerializer(serializers.ListSerializer):

    def create(self, validated_data):
        collection = self.context.get('collection')
        user = self.context.get('request').user

        if not isinstance(validated_data, list):
            validated_data = [validated_data]

        id_set = [x.get('instance', {}).get('id') for x in validated_data]

        badge_set = StoredBadgeInstance.objects.filter(
            recipient_user=user, id__in=id_set
        ).exclude(collection=collection)

        new_records = []

        for badge in badge_set:
            description = [
                item for item in validated_data if
                item.get('instance', {}).get('id') == badge.id
            ][0].get('description', '')

            new_records.append(StoredBadgeInstanceCollection(
                instance=badge,
                collection=collection,
                description=description
            ))

        if len(new_records) > 0:
            return StoredBadgeInstanceCollection.objects.bulk_create(new_records)
        else:
            return new_records


class EarnerBadgeReferenceSerializer(serializers.Serializer):
    id = serializers.IntegerField(required=True, source='instance.id')
    description = serializers.CharField(required=False)

    class Meta:
        list_serializer_class = EarnerBadgeReferenceListSerializer

    def create(self, validated_data):
        collection = self.context.get('collection')
        user = self.context.get('request').user

        badge_query = StoredBadgeInstance.objects.filter(
            recipient_user=user,
            id=validated_data.get('instance',{}).get('id'),
        ).exclude(collection=collection)

        if not badge_query.exists():
            return []

        description = validated_data.get('description', '')

        new_record = StoredBadgeInstanceCollection(
            instance=badge_query[0], collection=collection,
            description=description
        )

        new_record.save()
        return new_record


class CollectionSerializer(serializers.Serializer):
    name = serializers.CharField(required=True, max_length=128)
    slug = serializers.CharField(required=False, max_length=128)
    description = serializers.CharField(required=False, max_length=255)
    share_hash = serializers.CharField(required=False, max_length=255)
    share_url = serializers.CharField(read_only=True, max_length=1024)
    badges = serializers.ListField(
        required=False, child=EarnerBadgeReferenceSerializer(),
        source='storedbadgeinstancecollection_set.all'
    )

    def create(self, validated_data):
        user = self.context.get('request').user

        new_collection = Collection(
            name=validated_data.get('name'),
            slug=validated_data.get('slug', None),
            description=validated_data.get('description', ''),
            owner=user
        )

        if validated_data.get('badges') is not None:
            raise NotImplementedError("Adding badges to collection on creation not implemented.")

        new_collection.save()
        return new_collection


class EarnerPortalSerializer(serializers.Serializer):
    """
    A serializer used to pass initial data to a view template so that the React.js
    front end can render.
    It should detect which of the core Badgr applications are installed and return
    appropriate contextual information.
    """

    def to_representation(self, user):
        view_data = {}

        earner_collections = Collection.objects.filter(owner=user)

        earner_collections_serializer = CollectionSerializer(
            earner_collections,
            many=True,
            context=self.context
        )

        earner_badges = StoredBadgeInstance.objects.filter(
            recipient_user=user
        )
        earner_badges_serializer = EarnerBadgeSerializer(
            earner_badges,
            many=True,
            context=self.context
        )

        view_data['earner_collections'] = earner_collections_serializer.data
        view_data['earner_badges'] = earner_badges_serializer.data
        view_data['installed_apps'] = installed_apps_list()

        return view_data<|MERGE_RESOLUTION|>--- conflicted
+++ resolved
@@ -1,22 +1,15 @@
 import json
+from mainsite.logs import badgr_log
 
 from django.core.exceptions import ValidationError as DjangoValidationError
 
 from rest_framework import serializers
 
-<<<<<<< HEAD
-from badgecheck import RemoteBadgeInstance, AnalyzedBadgeInstance
-from badgecheck.utils import get_instance_url_from_image, get_instance_url_from_assertion
-import badgrlog
-from local_components.models import BadgeInstance
-from local_components.format import V1InstanceSerializer
-=======
 from integrity_verifier import RemoteBadgeInstance, AnalyzedBadgeInstance
 from integrity_verifier.utils import get_instance_url_from_image, get_instance_url_from_assertion
 from credential_store.models import StoredBadgeInstance
 from credential_store.format import V1InstanceSerializer
 from mainsite.utils import installed_apps_list
->>>>>>> b039959e
 
 from .models import Collection, StoredBadgeInstanceCollection
 
@@ -25,7 +18,6 @@
     "Badge recipient was not among any of user's confirmed identifiers"
 }
 
-logger = badgrlog.BadgrLogger()
 
 class EarnerBadgeSerializer(serializers.Serializer):
     recipient_id = serializers.CharField(required=False)
@@ -93,7 +85,10 @@
             raise serializers.ValidationError(RECIPIENT_ERROR)
 
         if not abi.is_valid():
-            logger.event(badgrlog.InvalidBadgeUploaded(abi, user))
+            badgr_log.debug(
+                "Invalid earned badge uploaded by %s with instance_url %s and errors %s" %
+                (user.username, abi.instance_url, abi.all_errors())
+            )
             raise serializers.ValidationError(abi.all_errors())
         else:
             instance_kwargs = {'recipient_user': user}
