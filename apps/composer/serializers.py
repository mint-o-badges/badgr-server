--- conflicted
+++ resolved
@@ -5,18 +5,10 @@
 
 from rest_framework import serializers
 
-<<<<<<< HEAD
-from local_components.models import BadgeInstance as LocalBadgeInstance
-from local_components.format import V1InstanceSerializer
-from integrity_verifier import RemoteBadgeInstance, AnalyzedBadgeInstance
-from integrity_verifier.utils import get_instance_url_from_image, get_instance_url_from_assertion
-from mainsite.utils import installed_apps_list
-=======
 from badgecheck import RemoteBadgeInstance, AnalyzedBadgeInstance
 from badgecheck.utils import get_instance_url_from_image, get_instance_url_from_assertion
-from credential_store.models import StoredBadgeInstance
-from credential_store.format import V1InstanceSerializer
->>>>>>> d801857a
+from local_components.models import BadgeInstance
+from local_components.format import V1InstanceSerializer
 
 from .models import Collection, LocalBadgeInstanceCollection
 
@@ -48,12 +40,9 @@
         return super(EarnerBadgeSerializer, self).to_representation(obj)
 
     def validate(self, data):
-<<<<<<< HEAD
-=======
         if data.get('assertion') == {}:
             data.pop('assertion')
 
->>>>>>> d801857a
         valid_inputs = \
             dict(filter(lambda tuple: tuple[0] in ['url', 'image', 'assertion'],
                         data.items()))
@@ -88,20 +77,7 @@
         user = self.context.get('request').user
         image = None
 
-<<<<<<< HEAD
-        # Extract the URL from one of 3 sources
-        if validated_data.get('url'):
-            url = validated_data.get('url')
-        elif validated_data.get('image'):
-            image = validated_data.get('image')
-            image.open()
-            url = get_instance_url_from_image(image)
-        elif validated_data.get('assertion'):
-            url = get_instance_url_from_assertion(
-                validated_data.get('assertion'))
-=======
         url = self._extract_url(validated_data)
->>>>>>> d801857a
 
         try:
             rbi = RemoteBadgeInstance(url)
@@ -111,12 +87,6 @@
         abi = AnalyzedBadgeInstance(
             rbi, recipient_ids=[id.email for id in user.emailaddress_set.all()])
 
-<<<<<<< HEAD
-        abi = AnalyzedBadgeInstance(
-            rbi, recipient_ids=[id.email for id in user.emailaddress_set.all()])
-
-=======
->>>>>>> d801857a
         if any([error_type == 'error.recipient' for error_type, error_message
                 in abi.non_component_errors]):
             raise serializers.ValidationError(RECIPIENT_ERROR)
@@ -132,7 +102,7 @@
             if image is not None:
                 instance_kwargs['image'] = image
 
-            new_instance = LocalBadgeInstance.from_analyzed_instance(
+            new_instance = BadgeInstance.from_analyzed_instance(
                 abi, **instance_kwargs
             )
 
@@ -150,7 +120,7 @@
 
         id_set = [x.get('instance', {}).get('id') for x in validated_data]
 
-        badge_set = LocalBadgeInstance.objects.filter(
+        badge_set = BadgeInstance.objects.filter(
             recipient_user=user, id__in=id_set
         ).exclude(collection=collection)
 
@@ -185,7 +155,7 @@
         collection = self.context.get('collection')
         user = self.context.get('request').user
 
-        badge_query = LocalBadgeInstance.objects.filter(
+        badge_query = BadgeInstance.objects.filter(
             recipient_user=user,
             id=validated_data.get('instance',{}).get('id'),
         ).exclude(collection=collection)
@@ -212,7 +182,7 @@
     share_url = serializers.CharField(read_only=True, max_length=1024)
     badges = serializers.ListField(
         required=False, child=EarnerBadgeReferenceSerializer(),
-        source='storedbadgeinstancecollection_set.all'
+        source='localbadgeinstancecollection_set.all'
     )
 
     def create(self, validated_data):
@@ -229,43 +199,4 @@
             raise NotImplementedError("Adding badges to collection on creation not implemented.")
 
         new_collection.save()
-<<<<<<< HEAD
-        return new_collection
-
-
-class EarnerPortalSerializer(serializers.Serializer):
-    """
-    A serializer used to pass initial data to a view template so that the React.js
-    front end can render.
-    It should detect which of the core Badgr applications are installed and return
-    appropriate contextual information.
-    """
-
-    def to_representation(self, user):
-        view_data = {}
-
-        earner_collections = Collection.objects.filter(owner=user)
-
-        earner_collections_serializer = CollectionSerializer(
-            earner_collections,
-            many=True,
-            context=self.context
-        )
-
-        earner_badges = LocalBadgeInstance.objects.filter(
-            recipient_user=user
-        )
-        earner_badges_serializer = EarnerBadgeSerializer(
-            earner_badges,
-            many=True,
-            context=self.context
-        )
-
-        view_data['earner_collections'] = earner_collections_serializer.data
-        view_data['earner_badges'] = earner_badges_serializer.data
-        view_data['installed_apps'] = installed_apps_list()
-
-        return view_data
-=======
-        return new_collection
->>>>>>> d801857a
+        return new_collection