--- conflicted
+++ resolved
@@ -1,5 +1,4 @@
 import os
-from django.core.exceptions import ValidationError as DjangoValidationError
 
 from django.conf import settings
 from django.core.exceptions import ValidationError as DjangoValidationError
@@ -69,14 +68,7 @@
 
         serializer.is_valid(raise_exception=True)
 
-<<<<<<< HEAD
-        try:
-            serializer.save()
-        except DjangoValidationError as e:
-            raise serializer.ValidationError(e.message)
-=======
         serializer.save()
->>>>>>> b039959e
 
         return Response(serializer.data, status=status.HTTP_201_CREATED)
 
