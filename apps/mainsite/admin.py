from oauth2_provider.admin import ApplicationAdmin, AccessTokenAdmin
from django.contrib.sites.models import Site
from django.contrib.auth.models import Group
from django.contrib.auth.admin import GroupAdmin
from allauth.socialaccount.admin import (
    SocialApp,
    SocialAppAdmin,
    SocialTokenAdmin,
    SocialAccountAdmin,
)
from allauth.account.admin import EmailAddressAdmin, EmailConfirmationAdmin
from allauth.socialaccount.models import SocialToken, SocialAccount
from django.contrib import messages
from django.contrib.admin import AdminSite, ModelAdmin, StackedInline, TabularInline
from django.core.cache import cache
from django.http import HttpResponseRedirect
from django.utils import timezone
from django.utils.html import format_html
from django.utils.module_loading import autodiscover_modules
from django.utils.translation import ugettext_lazy
from django_object_actions import DjangoObjectActions
from oauth2_provider.models import (
    get_application_model,
    get_grant_model,
    get_access_token_model,
    get_refresh_token_model,
)

import badgrlog
from badgeuser.models import CachedEmailAddress, ProxyEmailConfirmation
from mainsite.models import (
    AltchaChallenge,
    BadgrApp,
    EmailBlacklist,
    ApplicationInfo,
    AccessTokenProxy,
    LegacyTokenProxy,
)
from mainsite.utils import backoff_cache_key, set_url_query_params
import mainsite

badgrlogger = badgrlog.BadgrLogger()


class BadgrAdminSite(AdminSite):
<<<<<<< HEAD
    site_header = ugettext_lazy('Badgr')
    index_title = f"{ugettext_lazy('Staff Dashboard')} - Deployment timestamp: {mainsite.__timestamp__}"
    site_title = 'Badgr'
=======
    site_header = ugettext_lazy("Badgr")
    index_title = f"{ugettext_lazy('Staff Dashboard')} - Version: {mainsite.__build__}"
    site_title = "Badgr"
>>>>>>> c2a15c5d

    def autodiscover(self):
        autodiscover_modules("admin", register_to=self)

    def login(self, request, extra_context=None):
        response = super(BadgrAdminSite, self).login(request, extra_context)
        if request.method == "POST":
            # form submission
            if response.status_code != 302:
                # failed /staff login
                username = request.POST.get("username", None)
                badgrlogger.event(
                    badgrlog.FailedLoginAttempt(
                        request, username, endpoint="/staff/login"
                    )
                )

        return response


badgr_admin = BadgrAdminSite(name="badgradmin")

# patch in our delete_selected that calls obj.delete()
# FIXME: custom action broken for django 1.10+
# badgr_admin.disable_action('delete_selected')
# badgr_admin.add_action(delete_selected)


class BadgrAppAdmin(ModelAdmin):
    fieldsets = (
        ("Meta", {"fields": ("is_active",), "classes": ("collapse",)}),
        (
            None,
            {
                "fields": (
                    "name",
                    "cors",
                    "oauth_authorization_redirect",
                    "use_auth_code_exchange",
                    "oauth_application",
                    "is_default",
                ),
            },
        ),
        (
            "signup",
            {
                "fields": (
                    "signup_redirect",
                    "email_confirmation_redirect",
                    "forgot_password_redirect",
                    "ui_login_redirect",
                    "ui_signup_success_redirect",
                    "ui_signup_failure_redirect",
                    "ui_connect_success_redirect",
                )
            },
        ),
        ("public", {"fields": ("public_pages_redirect",)}),
    )
    list_display = (
        "name",
        "cors",
    )


badgr_admin.register(BadgrApp, BadgrAppAdmin)


class EmailBlacklistAdmin(ModelAdmin):
    readonly_fields = ("email",)
    list_display = ("email",)
    search_fields = ("email",)


badgr_admin.register(EmailBlacklist, EmailBlacklistAdmin)

# 3rd party apps


class LegacyTokenAdmin(ModelAdmin):
    list_display = ("obscured_token", "user", "created")
    list_filter = ("created",)
    raw_id_fields = ("user",)
    search_fields = ("user__email", "user__first_name", "user__last_name")
    readonly_fields = ("obscured_token", "created")
    fields = ("obscured_token", "user", "created")


class SiteAdmin(ModelAdmin):
    fields = ("id", "name", "domain")
    readonly_fields = ("id",)
    list_display = ("id", "name", "domain")
    list_display_links = ("name",)
    search_fields = ("name", "domain")


badgr_admin.register(LegacyTokenProxy, LegacyTokenAdmin)


badgr_admin.register(SocialApp, SocialAppAdmin)
badgr_admin.register(SocialToken, SocialTokenAdmin)
badgr_admin.register(SocialAccount, SocialAccountAdmin)

badgr_admin.register(Site, SiteAdmin)
badgr_admin.register(Group, GroupAdmin)

badgr_admin.register(CachedEmailAddress, EmailAddressAdmin)
badgr_admin.register(ProxyEmailConfirmation, EmailConfirmationAdmin)


Application = get_application_model()
Grant = get_grant_model()
AccessToken = get_access_token_model()
RefreshToken = get_refresh_token_model()


class ApplicationInfoInline(StackedInline):
    model = ApplicationInfo
    extra = 1
    fieldsets = (
        (
            "Service Info",
            {
                "fields": (
                    "name",
                    "icon",
                    "website_url",
                    "terms_uri",
                    "policy_uri",
                    "software_id",
                    "software_version",
                    "default_launch_url",
                )
            },
        ),
        (
            "Configuration",
            {
                "fields": (
                    "allowed_scopes",
                    "trust_email_verification",
                    "issue_refresh_token",
                )
            },
        ),
    )
    readonly_fields = ("default_launch_url",)


class ApplicationInfoAdmin(DjangoObjectActions, ApplicationAdmin):
    fieldsets = (
        (
            None,
            {
                "fields": (
                    "name",
                    "client_id",
                    "client_secret",
                    "client_type",
                    "authorization_grant_type",
                    "user",
                    "redirect_uris",
                )
            },
        ),
        (
            "Permissions",
            {
                "fields": (
                    "skip_authorization",
                    "login_backoff",
                )
            },
        ),
    )
    readonly_fields = ("login_backoff",)
    inlines = [ApplicationInfoInline]
    change_actions = ["launch", "clear_login_backoff"]

    def launch(self, request, obj):
        if obj.authorization_grant_type != Application.GRANT_AUTHORIZATION_CODE:
            messages.add_message(
                request,
                messages.INFO,
                "This is not a Auth Code Application. Cannot Launch.",
            )
            return
        launch_url = BadgrApp.objects.get_current().get_path("/auth/oauth2/authorize")
        launch_url = set_url_query_params(
            launch_url,
            client_id=obj.client_id,
            redirect_uri=obj.default_redirect_uri,
            scope=obj.applicationinfo.allowed_scopes,
        )
        return HttpResponseRedirect(launch_url)

    def clear_login_backoff(self, request, obj):
        cache_key = backoff_cache_key(obj.client_id)
        cache.delete(cache_key)

    clear_login_backoff.label = "Clear login backoffs"
    clear_login_backoff.short_description = (
        "Remove blocks created by failed login attempts"
    )

    def login_backoff(self, obj):
        cache_key = backoff_cache_key(obj.client_id)
        backoff = cache.get(cache_key)
        if backoff is not None:
            backoff_data = "</li><li>".join(
                [
                    "{ip}: {until} ({count} attempts)".format(
                        ip=key,
                        until=backoff[key]
                        .get("until")
                        .astimezone(timezone.get_current_timezone())
                        .strftime("%Y-%m-%d %H:%M:%S"),
                        count=backoff[key].get("count"),
                    )
                    for key in backoff.keys()
                ]
            )
            return format_html("<ul><li>{}</li></ul>".format(backoff_data))
        return "None"

    login_backoff.allow_tags = True


badgr_admin.register(Application, ApplicationInfoAdmin)
# badgr_admin.register(Grant, GrantAdmin)
# badgr_admin.register(RefreshToken, RefreshTokenAdmin)


class SecuredRefreshTokenInline(TabularInline):
    fields = (
        "obscured_token",
        "user",
        "revoked",
    )
    raw_id_fields = (
        "user",
        "application",
    )
    readonly_fields = (
        "user",
        "application",
        "revoked",
        "obscured_token",
    )
    model = RefreshToken
    extra = 0

    def obscured_token(self, obj):
        if obj.token:
            return "{}***".format(obj.token[:4])

    obscured_token.allow_tags = True


class SecuredAccessTokenAdmin(AccessTokenAdmin):
    list_display = ("obscured_token", "user", "application", "expires")
    raw_id_fields = ("user", "application")
    fields = (
        "obscured_token",
        "user",
        "application",
        "expires",
        "scope",
    )
    readonly_fields = ("obscured_token",)
    inlines = [SecuredRefreshTokenInline]


badgr_admin.register(AccessTokenProxy, SecuredAccessTokenAdmin)


class AltchaAdmin(ModelAdmin):
    fields = ("id", "created_at", "used", "used_at", "solved_by_ip")
    list_display = ("id", "created_at", "used", "used_at", "solved_by_ip")
    list_filter = ("used", "created_at")
    search_fields = ("id", "solved_by_ip")
    readonly_fields = ("id", "created_at")


badgr_admin.register(AltchaChallenge, AltchaAdmin)<|MERGE_RESOLUTION|>--- conflicted
+++ resolved
@@ -43,15 +43,9 @@
 
 
 class BadgrAdminSite(AdminSite):
-<<<<<<< HEAD
     site_header = ugettext_lazy('Badgr')
     index_title = f"{ugettext_lazy('Staff Dashboard')} - Deployment timestamp: {mainsite.__timestamp__}"
     site_title = 'Badgr'
-=======
-    site_header = ugettext_lazy("Badgr")
-    index_title = f"{ugettext_lazy('Staff Dashboard')} - Version: {mainsite.__build__}"
-    site_title = "Badgr"
->>>>>>> c2a15c5d
 
     def autodiscover(self):
         autodiscover_modules("admin", register_to=self)
