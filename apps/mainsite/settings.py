from cryptography.fernet import Fernet
import sys
import os
from datetime import datetime
import pytz
import mainsite
from corsheaders.defaults import default_headers

from mainsite import TOP_DIR

##
#
#  Important Stuff
#
##

INSTALLED_APPS = [
    "mainsite",
    "django.contrib.auth",
    "mozilla_django_oidc",  # Load after auth
    "django.contrib.contenttypes",
    "django.contrib.sessions",
    "django.contrib.sites",
    "django.contrib.messages",
    "django.contrib.staticfiles",
    "django.contrib.admin",
    "django_object_actions",
    "django_prometheus",
    "markdownify",
    "badgeuser",
    "allauth",
    "allauth.account",
    "allauth.socialaccount",
    "badgrsocialauth",
    "badgrsocialauth.providers.facebook",
    "badgrsocialauth.providers.kony",
    "badgrsocialauth.providers.twitter",
    "allauth.socialaccount.providers.auth0",
    "allauth.socialaccount.providers.linkedin_oauth2",
    "allauth.socialaccount.providers.oauth2",
    "corsheaders",
    "rest_framework",
    "rest_framework.authtoken",
    "django_celery_results",
    "dbbackup",  # django-dbbackup
    # OAuth 2 provider
    "oauth2_provider",
    "oidc",
    "entity",
    "issuer",
    "backpack",
    "externaltools",
    # api docs
    "apispec_drf",
    # deprecated
    "composition",
]

MIDDLEWARE = [
    "django_prometheus.middleware.PrometheusBeforeMiddleware",
    "corsheaders.middleware.CorsMiddleware",
    "django.middleware.common.CommonMiddleware",
    "django.contrib.sessions.middleware.SessionMiddleware",
    # It's important that CookieToBearerMiddleware comes before
    # the Oauth2TokenMiddleware
    "mainsite.middleware.CookieToBearerMiddleware",
    "oauth2_provider.middleware.OAuth2TokenMiddleware",
    "django.middleware.csrf.CsrfViewMiddleware",
    "django.contrib.auth.middleware.AuthenticationMiddleware",
    "django.contrib.messages.middleware.MessageMiddleware",
    "django.middleware.clickjacking.XFrameOptionsMiddleware",
    "mainsite.middleware.XframeExempt500Middleware",
    "mainsite.middleware.MaintenanceMiddleware",
    "badgeuser.middleware.InactiveUserMiddleware",
    # 'mainsite.middleware.TrailingSlashMiddleware',
    "django_prometheus.middleware.PrometheusAfterMiddleware",
]

DBBACKUP_STORAGE = "django.core.files.storage.FileSystemStorage"
DBBACKUP_STORAGE_OPTIONS = {"location": "/backups/"}

ROOT_URLCONF = "mainsite.urls"

# Hosts/domain names that are valid for this site.
# "*" matches anything, ".example.com" matches example.com and all subdomains
# ALLOWED_HOSTS = ['<your badgr server domain>', ]

SECURE_PROXY_SSL_HEADER = ("HTTP_X_FORWARDED_PROTO", "https")


##
#
#  Templates
#
##

TEMPLATES = [
    {
        "BACKEND": "django.template.backends.django.DjangoTemplates",
        "OPTIONS": {
            "context_processors": [
                "django.contrib.auth.context_processors.auth",
                "django.template.context_processors.debug",
                "django.template.context_processors.i18n",
                "django.template.context_processors.media",
                "django.template.context_processors.request",
                "django.template.context_processors.static",
                "django.template.context_processors.tz",
                "django.contrib.messages.context_processors.messages",
                "mainsite.context_processors.extra_settings",
            ],
            "loaders": (
                "django.template.loaders.app_directories.Loader",
                "django.template.loaders.filesystem.Loader",
            ),
        },
    },
]


##
#
#  Static Files
#
##

HTTP_ORIGIN = "http://localhost:8000"

STATICFILES_FINDERS = [
    "django.contrib.staticfiles.finders.FileSystemFinder",
    "django.contrib.staticfiles.finders.AppDirectoriesFinder",
]

STATIC_ROOT = os.path.join(TOP_DIR, "staticfiles")
STATIC_URL = HTTP_ORIGIN + "/static/"
STATICFILES_DIRS = [
    os.path.join(TOP_DIR, "apps", "mainsite", "static"),
]

##
#
#  User / Login / Auth
#
##

AUTH_USER_MODEL = "badgeuser.BadgeUser"
LOGIN_URL = "/accounts/login/"
LOGIN_REDIRECT_URL = "/docs"

AUTHENTICATION_BACKENDS = [
    "oidc.oeb_oidc_authentication_backend.OebOIDCAuthenticationBackend",
    "oauth2_provider.backends.OAuth2Backend",
    # Object permissions for issuing badges
    "rules.permissions.ObjectPermissionBackend",
    # Needed to login by username in Django admin, regardless of `allauth`
    "badgeuser.backends.CachedModelBackend",
    # `allauth` specific authentication methods, such as login by e-mail
    "badgeuser.backends.CachedAuthenticationBackend",
]

ACCOUNT_DEFAULT_HTTP_PROTOCOL = "http"
ACCOUNT_ADAPTER = "mainsite.account_adapter.BadgrAccountAdapter"
ACCOUNT_EMAIL_VERIFICATION = "mandatory"
ACCOUNT_EMAIL_REQUIRED = True
ACCOUNT_USERNAME_REQUIRED = False
ACCOUNT_USER_MODEL_USERNAME_FIELD = None
ACCOUNT_CONFIRM_EMAIL_ON_GET = True
ACCOUNT_LOGOUT_ON_GET = True
ACCOUNT_AUTHENTICATION_METHOD = "email"
ACCOUNT_FORMS = {"add_email": "badgeuser.account_forms.AddEmailForm"}
ACCOUNT_SIGNUP_FORM_CLASS = "badgeuser.forms.BadgeUserCreationForm"


SOCIALACCOUNT_EMAIL_REQUIRED = False
SOCIALACCOUNT_EMAIL_VERIFICATION = "optional"
SOCIALACCOUNT_PROVIDERS = {
    "kony": {"environment": "dev"},
    "linkedin_oauth2": {"VERIFIED_EMAIL": True},
    "auth0": {
        "AUTH0_URL": "https://mybadges.eu.auth0.com",
    },
}
SOCIALACCOUNT_ADAPTER = "badgrsocialauth.adapter.BadgrSocialAccountAdapter"


AUTH_PASSWORD_VALIDATORS = [
    {
        "NAME": "django.contrib.auth.password_validation.MinimumLengthValidator",
        "OPTIONS": {
            "min_length": 8,
        },
    },
    {
        "NAME": "django.contrib.auth.password_validation.CommonPasswordValidator",
    },
    {
        "NAME": "django.contrib.auth.password_validation.NumericPasswordValidator",
    },
]


##
#
#  CORS
#
##

# Needed for authentication
CORS_ALLOW_CREDENTIALS = True

CORS_EXPOSE_HEADERS = ("link",)

CORS_ALLOW_HEADERS = [*default_headers, "x-altcha-spam-filter"]

##
#
#  Media Files
#
##

MEDIA_ROOT = os.path.join(TOP_DIR, "mediafiles")
MEDIA_URL = "/media/"
ADMIN_MEDIA_PREFIX = STATIC_URL + "admin/"


##
#
#   Fixtures
#
##

FIXTURE_DIRS = [
    os.path.join(TOP_DIR, "etc", "fixtures"),
]


##
#
#  Logging
#
##

LOGGING = {
    "version": 1,
    "disable_existing_loggers": False,
    "handlers": {
        "mail_admins": {
            "level": "ERROR",
            "filters": [],
            "class": "django.utils.log.AdminEmailHandler",
        },
        "console": {
            "level": "DEBUG",
            "class": "logging.StreamHandler",
            "stream": sys.stdout,
        },
    },
    "loggers": {
        "django.request": {
            "handlers": ["mail_admins"],
            "level": "ERROR",
            "propagate": True,
        },
        # Badgr.Events emits all badge related activity
        "Badgr.Events": {
            "handlers": ["console"],
            "level": "INFO",
            "propagate": False,
        },
    },
    "formatters": {
        "default": {"format": "%(asctime)s %(levelname)s %(module)s %(message)s"},
        "json": {
            "()": "mainsite.formatters.JsonFormatter",
            "format": "%(asctime)s",
            "datefmt": "%Y-%m-%dT%H:%M:%S%z",
        },
    },
}


##
#
#  Caching
#
##

CACHES = {
    "default": {
        "BACKEND": "django.core.cache.backends.locmem.LocMemCache",
        "KEY_PREFIX": "badgr_",
        "VERSION": 10,
        "TIMEOUT": None,
    }
}

##
#
#  Maintenance Mode
#
##

MAINTENANCE_MODE = False
MAINTENANCE_URL = "/maintenance"


##
#
#  Sphinx Search
#
##

SPHINX_API_VERSION = 0x116  # Sphinx 0.9.9

##
#
# Testing
##
TEST_RUNNER = "mainsite.testrunner.BadgrRunner"


##
#
#  REST Framework
#
##

REST_FRAMEWORK = {
    # Use Django's standard `django.contrib.auth` permissions,
    # or allow read-only access for unauthenticated users.
    "DEFAULT_PERMISSION_CLASSES": [
        "rest_framework.permissions.DjangoModelPermissionsOrAnonReadOnly"
    ],
    "DEFAULT_RENDERER_CLASSES": (
        "mainsite.renderers.JSONLDRenderer",
        "rest_framework.renderers.JSONRenderer",
        "rest_framework.renderers.BrowsableAPIRenderer",
    ),
    "DEFAULT_AUTHENTICATION_CLASSES": (
        "mainsite.authentication.BadgrOAuth2Authentication",
        "mainsite.authentication.LoggedLegacyTokenAuthentication",
        "entity.authentication.ExplicitCSRFSessionAuthentication",
        "mozilla_django_oidc.contrib.drf.OIDCAuthentication",
    ),
    "DEFAULT_VERSIONING_CLASS": "rest_framework.versioning.URLPathVersioning",
    "DEFAULT_VERSION": "v1",
    "ALLOWED_VERSIONS": ["v1", "v2", "bcv1", "rfc7591"],
    "EXCEPTION_HANDLER": "entity.views.exception_handler",
    "DEFAULT_PAGINATION_CLASS": "rest_framework.pagination.PageNumberPagination",
    "PAGE_SIZE": 100,
}


##
#
#  Remote document fetcher (designed to be overridden in tests)
#
##

REMOTE_DOCUMENT_FETCHER = "badgeanalysis.utils.get_document_direct"
LINKED_DATA_DOCUMENT_FETCHER = "badgeanalysis.utils.custom_docloader"


##
#
#  Misc.
#
##

LTI_STORE_IN_SESSION = False

CAIROSVG_VERSION_SUFFIX = "2"

SITE_ID = 2

USE_I18N = False
USE_L10N = False
USE_TZ = True


##
#
#  Deployment timestamp
#
##
try:
<<<<<<< HEAD
    file = open("timestamp", "r")
    mainsite.__timestamp__ = file.read()
    print("Deployment timestamp:")
    print(mainsite.__timestamp__)
=======
    subprocess.run(
        ["git", "config", "--global", "--add", "safe.directory", "/badgr_server"],
        cwd=TOP_DIR,
    )
    build_tag = (
        subprocess.check_output(
            ["git", "describe", "--tags", "--abbrev=0"], cwd=TOP_DIR
        )
        .decode("utf-8")
        .strip()
    )
    build_hash = (
        subprocess.check_output(["git", "rev-parse", "--short", "HEAD"], cwd=TOP_DIR)
        .decode("utf-8")
        .strip()
    )
    mainsite.__build__ = f"{build_tag}-{build_hash}"
    print("Build:")
    print(mainsite.__build__)
>>>>>>> c2a15c5d
except Exception as e:
    print(e)
    mainsite.__timestamp__ = datetime.now(pytz.timezone('Europe/Berlin')).strftime("%d.%m.%y %T (last restart)")
    print("ERROR in determining deployment timestamp; used current timestamp:")
    print(mainsite.__timestamp__)

##
#
# Markdownify
#
##

MARKDOWNIFY_WHITELIST_TAGS = [
    "h1",
    "h2",
    "h3",
    "h4",
    "h5",
    "h6",
    "a",
    "abbr",
    "acronym",
    "b",
    "blockquote",
    "em",
    "i",
    "li",
    "ol",
    "p",
    "strong",
    "ul",
    "code",
    "pre",
    "hr",
]


OAUTH2_PROVIDER = {
    "SCOPES": {
        "r:profile": "See who you are",
        "rw:profile": "Update your own user profile",
        "r:backpack": "List assertions in your backpack",
        "rw:backpack": "Upload badges into a backpack",
        "rw:issuer": "Create and update issuers, create and update badge classes, and award assertions",
        # private scopes used for integrations
        "rw:issuer:*": "Create and update badge classes, and award assertions for a single issuer",
        "rw:serverAdmin": "Superuser trusted operations on most objects",
        "r:assertions": "Batch receive assertions",
        # Badge Connect API Scopes
        "https://purl.imsglobal.org/spec/ob/v2p1/scope/assertion.readonly": "List assertions in a User's Backpack",
        "https://purl.imsglobal.org/spec/ob/v2p1/scope/assertion.create": "Add badges into a User's Backpack",
        "https://purl.imsglobal.org/spec/ob/v2p1/scope/profile.readonly": "See who you are",
    },
    "DEFAULT_SCOPES": ["r:profile"],
    "OAUTH2_VALIDATOR_CLASS": "mainsite.oauth_validator.BadgrRequestValidator",
    "ACCESS_TOKEN_EXPIRE_SECONDS": 86400,  # 1 day
    "REFRESH_TOKEN_EXPIRE_SECONDS": 604800,  # 1 week
}
OAUTH2_PROVIDER_APPLICATION_MODEL = "oauth2_provider.Application"
OAUTH2_PROVIDER_ACCESS_TOKEN_MODEL = "oauth2_provider.AccessToken"

OAUTH2_TOKEN_SESSION_TIMEOUT_SECONDS = OAUTH2_PROVIDER["ACCESS_TOKEN_EXPIRE_SECONDS"]

API_DOCS_EXCLUDED_SCOPES = ["rw:issuer:*", "r:assertions", "rw:serverAdmin", "*"]


BADGR_PUBLIC_BOT_USERAGENTS = [
    # 'LinkedInBot/1.0 (compatible; Mozilla/5.0; Jakarta Commons-HttpClient/3.1 +http://www.linkedin.com)'
    "LinkedInBot",
    "Twitterbot",  # 'Twitterbot/1.0'
    "facebook",  # https://developers.facebook.com/docs/sharing/webmasters/crawler
    "Facebot",
    "Slackbot",
    "Embedly",
]
BADGR_PUBLIC_BOT_USERAGENTS_WIDE = [
    "LinkedInBot",
    "Twitterbot",
    "facebook",
    "Facebot",
]


# default celery to always_eager
CELERY_ALWAYS_EAGER = True

# Feature options
GDPR_COMPLIANCE_NOTIFY_ON_FIRST_AWARD = (
    True  # Notify recipients of first award on server even if issuer didn't opt to.
)
BADGR_APPROVED_ISSUERS_ONLY = False

# Email footer operator information
PRIVACY_POLICY_URL = None
TERMS_OF_SERVICE_URL = None
GDPR_INFO_URL = None
OPERATOR_STREET_ADDRESS = None
OPERATOR_NAME = None
OPERATOR_URL = None

# OVERRIDE THESE VALUES WITH YOUR OWN STABLE VALUES IN LOCAL SETTINGS
AUTHCODE_SECRET_KEY = Fernet.generate_key()

AUTHCODE_EXPIRES_SECONDS = (
    600  # needs to be long enough to fetch information from socialauth providers
)

# SAML Settings
SAML_EMAIL_KEYS = [
    "Email",
    "email",
    "mail",
    "emailaddress",
    "http://schemas.xmlsoap.org/ws/2005/05/identity/claims/emailaddress",
]
SAML_FIRST_NAME_KEYS = [
    "FirstName",
    "givenName",
    "http://schemas.xmlsoap.org/ws/2005/05/identity/claims/givenname",
]
SAML_LAST_NAME_KEYS = [
    "LastName",
    "sn",
    "surname",
    "http://schemas.xmlsoap.org/ws/2005/05/identity/claims/surname",
]

# SVG to PNG Image Preview Generation Settings
# You may use an HTTP service to convert SVG images to PNG for higher reliability than the built-in Python option.
SVG_HTTP_CONVERSION_ENABLED = False
SVG_HTTP_CONVERSION_ENDPOINT = (
    ""  # Include scheme, e.g. 'http://example.com/convert-to-png'
)

DEFAULT_AUTO_FIELD = "django.db.models.AutoField"

# OIDC Global settings
# The document specifies nbp-enmeshed-address to also be an option, but at least in the demo it doesn't work
# OIDC_RP_SCOPES = 'openid nbp-enmeshed-address'
OIDC_RP_SCOPES = "openid"
OIDC_RP_SIGN_ALGO = "RS256"
OIDC_USERNAME_ALGO = "badgeuser.utils.generate_badgr_username"
OIDC_USE_PKCE = True
# We store the access and refresh tokens because we use them
# for authentication
OIDC_STORE_ACCESS_TOKEN = True
OIDC_STORE_REFRESH_TOKEN = True
# TODO: Maybe we want to store the ID token and use it to prevent
# prompts in the logout sequence
OIDC_STORE_ID_TOKEN = False

# Make the Django session expire after 1 minute, so that the UI has 1 minute to convert the session authentication
# into an access token
SESSION_COOKIE_AGE = 60

ALTCHA_SECRET = ""
ALTCHA_MINNUMBER = 10000
ALTCHA_MAXNUMBER = 100000<|MERGE_RESOLUTION|>--- conflicted
+++ resolved
@@ -384,32 +384,10 @@
 #
 ##
 try:
-<<<<<<< HEAD
     file = open("timestamp", "r")
     mainsite.__timestamp__ = file.read()
     print("Deployment timestamp:")
     print(mainsite.__timestamp__)
-=======
-    subprocess.run(
-        ["git", "config", "--global", "--add", "safe.directory", "/badgr_server"],
-        cwd=TOP_DIR,
-    )
-    build_tag = (
-        subprocess.check_output(
-            ["git", "describe", "--tags", "--abbrev=0"], cwd=TOP_DIR
-        )
-        .decode("utf-8")
-        .strip()
-    )
-    build_hash = (
-        subprocess.check_output(["git", "rev-parse", "--short", "HEAD"], cwd=TOP_DIR)
-        .decode("utf-8")
-        .strip()
-    )
-    mainsite.__build__ = f"{build_tag}-{build_hash}"
-    print("Build:")
-    print(mainsite.__build__)
->>>>>>> c2a15c5d
 except Exception as e:
     print(e)
     mainsite.__timestamp__ = datetime.now(pytz.timezone('Europe/Berlin')).strftime("%d.%m.%y %T (last restart)")
