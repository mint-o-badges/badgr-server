import sys
import os

from mainsite import TOP_DIR
import logging


##
#
#  Important Stuff
#
##

INSTALLED_APPS = [
    # https://github.com/concentricsky/django-client-admin
    'client_admin',

    'django.contrib.auth',
    'django.contrib.contenttypes',
    'django.contrib.sessions',
    'django.contrib.sites',
    'django.contrib.messages',
    'django.contrib.staticfiles',
    'django.contrib.admin',

    'badgeuser',
    'badgecheck',

    'allauth',
    'allauth.account',

    # 'skycms.structure',
    'reversion',
    'jingo',
    # 'djangosphinx',
    # 'sky_thumbnails',
    # 'ckeditor',
    # 'sky_redirects',
    # 'emailtemplates',
    # 'sky_visitor',

    'rest_framework',
    'rest_framework.authtoken',
    'rest_framework_swagger',

    'mainsite',
    'issuer',
    'composition',
    'verifier',

<<<<<<< HEAD
    'badgebook',
    'badgebook.canvaslms',
=======
    'badgrbook',
    'badgrbook.canvaslms',

    'composer',
    'credential_store',
>>>>>>> b039959e
]

MIDDLEWARE_CLASSES = [
    'django.middleware.common.CommonMiddleware',
    'django.contrib.sessions.middleware.SessionMiddleware',
    'django.middleware.csrf.CsrfViewMiddleware',
    'django.contrib.auth.middleware.AuthenticationMiddleware',
    'django_auth_lti.middleware.LTIAuthMiddleware',
    'django.contrib.messages.middleware.MessageMiddleware',
    'django.middleware.clickjacking.XFrameOptionsMiddleware',
    'mainsite.middleware.MaintenanceMiddleware',
    'badgeuser.middleware.InactiveUserMiddleware',
    # 'mainsite.middleware.TrailingSlashMiddleware',
]

ROOT_URLCONF = 'mainsite.urls'

SECRET_KEY = '{{secret_key}}'
UNSUBSCRIBE_SECRET_KEY = 'kAYWM0YWI2MDj/FODBZjE0ZDI4N'

# Hosts/domain names that are valid for this site.
# "*" matches anything, ".example.com" matches example.com and all subdomains
ALLOWED_HOSTS = ['*', ]

##
#
#  Templates
#
##

TEMPLATE_LOADERS = [
    'jingo.Loader',
    'django.template.loaders.filesystem.Loader',
    'django.template.loaders.app_directories.Loader',
]

TEMPLATE_DIRS = [
    os.path.join(TOP_DIR, 'breakdown', 'templates'),
]

TEMPLATE_CONTEXT_PROCESSORS = [
    'django.contrib.auth.context_processors.auth',
    'django.core.context_processors.debug',
    'django.core.context_processors.media',
    'django.core.context_processors.static',
    'django.core.context_processors.request',
    'django.contrib.messages.context_processors.messages',
    'django.core.context_processors.i18n',

    # allauth specific context processors
    "allauth.account.context_processors.account",
    "allauth.socialaccount.context_processors.socialaccount",

    'mainsite.context_processors.help_email'
]

JINGO_EXCLUDE_APPS = (
    'admin',
    'registration',
    'debug_toolbar',
    'ckeditor',
    'reversion',
    'rest_framework',
    'allauth',
    'account',
    'rest_framework_swagger'
)


##
#
#  Static Files
#
##

STATICFILES_FINDERS = [
    'django.contrib.staticfiles.finders.FileSystemFinder',
    'django.contrib.staticfiles.finders.AppDirectoriesFinder',
]

STATIC_ROOT = os.path.join(TOP_DIR, 'staticfiles')
STATIC_URL = '/static/'
STATICFILES_DIRS = [
    os.path.join(TOP_DIR, 'breakdown', 'static'),
]

##
#
#  User / Login / Auth
#
##

AUTH_USER_MODEL = 'badgeuser.BadgeUser'
LOGIN_URL = '/accounts/login/'
LOGIN_REDIRECT_URL = '/earner'

AUTHENTICATION_BACKENDS = [
    # Object permissions for issuing badges
    'rules.permissions.ObjectPermissionBackend',

    # LTI authentication
    'badgebook.backends.CanvasLtiAuthBackend',

    # Needed to login by username in Django admin, regardless of `allauth`
    "badgeuser.backends.CachedModelBackend",

    # `allauth` specific authentication methods, such as login by e-mail
    "allauth.account.auth_backends.AuthenticationBackend",

]
ACCOUNT_EMAIL_VERIFICATION = 'mandatory'
ACCOUNT_EMAIL_REQUIRED = True
ACCOUNT_FORMS = {
    'add_email': 'badgeuser.account_forms.AddEmailForm'
}
ACCOUNT_SIGNUP_FORM_CLASS = 'badgeuser.forms.BadgeUserCreationForm'

##
#
#  Media Files
#
##

MEDIA_ROOT = os.path.join(TOP_DIR, 'mediafiles')
MEDIA_URL = '/media/'
ADMIN_MEDIA_PREFIX = STATIC_URL+'admin/'


##
#
#   Fixtures
#
##

FIXTURE_DIRS = [
    os.path.join(TOP_DIR, 'etc', 'fixtures'),
]


##
#
#  Logging
#
##

LOGGING = {
    'version': 1,
    'disable_existing_loggers': False,
    'handlers': {
        'mail_admins': {
            'level': 'ERROR',
            'filters': [],
            'class': 'django.utils.log.AdminEmailHandler'
        },

        'console': {
            'level': 'DEBUG',
            'class': 'logging.StreamHandler',
            'stream': sys.stdout,

        },
    },
    'loggers': {
        'django.request': {
            'handlers': ['mail_admins'],
            'level': 'ERROR',
            'propagate': True,
        },

        # Badgr.Events emits all badge related activity
        'Badgr.Events': {
            'handlers': ['console'],
            'level': 'INFO',
            'propagate': False,
        }

    },
    'formatters': {
        'default': {
            'format': '%(asctime)s %(levelname)s %(module)s %(message)s'
        },
        'json': {
            '()': 'mainsite.formatters.JsonFormatter',
            'format': '%(asctime)s',
            'datefmt': '%Y-%m-%dT%H:%M:%S%z',
        }
    },
}


##
#
#  Maintenance Mode
#
##

MAINTENANCE_MODE = False
MAINTENANCE_URL = '/maintenance'


##
#
#  Sphinx Search
#
##

SPHINX_API_VERSION = 0x116  # Sphinx 0.9.9

##
#
# Testing
##
TEST_RUNNER = 'django.test.runner.DiscoverRunner'

##
#
#  CKEditor
#
##

# https://github.com/concentricsky/django-sky-ckeditor
CKEDITOR_CONFIGS = {
    'default': {
        'toolbar': [
            [      'Undo', 'Redo',
              '-', 'Format',
              '-', 'Bold', 'Italic', 'Underline',
              '-', 'Link', 'Unlink',
              '-', 'BulletedList', 'NumberedList',
            ],
            [      'SpellChecker', 'Scayt',
            ],
            [      'Image',
              '-', 'PasteText','PasteFromWord',
              '-', 'Source',
            ]
        ],
        'contentsCss': STATIC_URL+'css/ckeditor.css',
        'format_tags': 'p;h3;h4',
        'width': 655,
        'height': 250,
        'toolbarCanCollapse': False,
        'debug': True,
        'linkShowTargetTab': False,
        'linkShowAdvancedTab': False,
    },
    'basic': {
        'toolbar': [
            [      'Bold', 'Italic',
              '-', 'Link', 'Unlink',
            ]
        ]
        , 'width': 600
        , 'height': 250
        , 'toolbarCanCollapse': False
        , 'toolbarLocation': 'bottom'
        , 'resize_enabled': False
        , 'removePlugins': 'elementspath'
        , 'forcePasteAsPlainText': True
    }
}

CKEDITOR_EMBED_CONTENT = ['structure.page', 'structure.fileupload']


##
#
#  REST Framework
#
##

REST_FRAMEWORK = {
    # Use Django's standard `django.contrib.auth` permissions,
    # or allow read-only access for unauthenticated users.
    'DEFAULT_PERMISSION_CLASSES': [
        'rest_framework.permissions.DjangoModelPermissionsOrAnonReadOnly'
    ],
    'DEFAULT_RENDERER_CLASSES': (
        'mainsite.renderers.JSONLDRenderer',
        'rest_framework.renderers.JSONRenderer',
        'rest_framework.renderers.BrowsableAPIRenderer',
    )
}


##
#
#  Remote document fetcher (designed to be overridden in tests)
#
##

REMOTE_DOCUMENT_FETCHER = 'badgeanalysis.utils.get_document_direct'
LINKED_DATA_DOCUMENT_FETCHER = 'badgeanalysis.utils.custom_docloader'


##
#
#  Misc.
#
##

SITE_ID = 1

USE_I18N = False
USE_L10N = False
USE_TZ = True


##
#
#  Import settings_local.
#
##

try:
    from settings_local import *
except ImportError as e:
    import traceback
    traceback.print_exc()
    sys.stderr.write("no settings_local found, setting DEBUG=True...\n")
    DEBUG = True
<|MERGE_RESOLUTION|>--- conflicted
+++ resolved
@@ -48,16 +48,11 @@
     'composition',
     'verifier',
 
-<<<<<<< HEAD
     'badgebook',
     'badgebook.canvaslms',
-=======
-    'badgrbook',
-    'badgrbook.canvaslms',
 
     'composer',
     'credential_store',
->>>>>>> b039959e
 ]
 
 MIDDLEWARE_CLASSES = [
