--- conflicted
+++ resolved
@@ -1,30 +1,3 @@
-<<<<<<< HEAD
-from reportlab.lib.pagesizes import A4
-from reportlab.pdfgen import canvas
-from reportlab.lib.utils import ImageReader
-from reportlab.platypus import (
-    Flowable,
-    Paragraph,
-    Spacer,
-    Image,
-    PageBreak,
-    BaseDocTemplate,
-    Table,
-    TableStyle,
-    Frame,
-    PageTemplate,
-)
-from reportlab.lib.styles import getSampleStyleSheet, ParagraphStyle
-from reportlab.lib.enums import TA_JUSTIFY, TA_CENTER, TA_LEFT
-from svglib.svglib import svg2rlg
-from reportlab.lib.units import mm
-from reportlab.lib import colors
-from reportlab.graphics import renderPM
-from reportlab.pdfbase.ttfonts import TTFont
-from reportlab.pdfbase import pdfmetrics
-from functools import partial
-=======
->>>>>>> c1a0ecbe
 import base64
 import math
 import os
@@ -33,11 +6,6 @@
 from json import loads as json_loads
 
 import qrcode
-<<<<<<< HEAD
-import math
-from issuer.models import BadgeInstance, LearningPath
-=======
->>>>>>> c1a0ecbe
 from badgeuser.models import BadgeUser
 from django.conf import settings
 from django.db.models import Max
@@ -274,13 +242,6 @@
     def header(self, canvas, doc, content, instituteName):
         canvas.saveState()
         header_height = 0
-<<<<<<< HEAD
-
-        if content is not None:
-            content.drawOn(canvas, doc.leftMargin, 740)
-            header_height += 80
-
-=======
 
         if content is not None:
             # for non-square images move them into the center of the 80x80 reserved space
@@ -289,16 +250,11 @@
             content.drawOn(canvas, doc.leftMargin, 740 + (40 - content.drawHeight / 2))
             header_height += content.drawHeight
 
->>>>>>> c1a0ecbe
         canvas.setStrokeColor("#492E98")
         canvas.setLineWidth(1)
         canvas.line(doc.leftMargin + 100, 775, doc.leftMargin + doc.width, 775)
         header_height += 1
-<<<<<<< HEAD
-        ## name of institute barely above the hr that was just set
-=======
         # name of institute barely above the hr that was just set
->>>>>>> c1a0ecbe
         canvas.setFont("Rubik-Medium", 12)
         max_length = 50
         line_height = 12
@@ -452,14 +408,10 @@
                     Story.append(Paragraph("<strong>Badges</strong>", title_style))
                     Story.append(Spacer(1, 15))
 
-<<<<<<< HEAD
-                    text = f"die <strong>{name}</strong> mit dem Micro Degree <strong>{badge_name}</strong> erworben hat:"
-=======
                     text = (
                         f"die <strong>{name}</strong> mit dem Micro Degree"
                         f"<strong>{badge_name}</strong> erworben hat:"
                     )
->>>>>>> c1a0ecbe
 
                     Story.append(Paragraph(text, text_style))
                     Story.append(Spacer(1, 30))
@@ -604,12 +556,8 @@
         try:
             name = get_name(badge_instance)
         except BadgeUser.DoesNotExist:
-<<<<<<< HEAD
-            # To resolve the issue with old awarded badges that doesn't include recipient-name and only have recipient-email
-=======
             # To resolve the issue with old awarded badges that doesn't
             # include recipient-name and only have recipient-email
->>>>>>> c1a0ecbe
             # We use email as this is the only identifier we have
             name = badge_instance.recipient_identifier
             # raise Http404
@@ -694,11 +642,6 @@
                 bio = BytesIO()
                 renderPM.drawToFile(drawing, bio, fmt="PNG")
                 bio.seek(0)
-<<<<<<< HEAD
-                imageContent = Image(bio, width=80, height=80)
-            elif file_ext in ["png", "jpg", "jpeg", "gif"]:
-                imageContent = Image(badge_class.issuer.image, width=80, height=80)
-=======
 
                 dummy = Image(bio)
                 aspect = dummy.imageHeight / dummy.imageWidth
@@ -709,7 +652,6 @@
                 imageContent = Image(
                     badge_class.issuer.image, width=80, height=80 * aspect
                 )
->>>>>>> c1a0ecbe
             else:
                 raise ValueError(f"Unsupported file type: {file_ext}")
         except Exception:
@@ -730,13 +672,8 @@
         return pdfContent
 
 
-<<<<<<< HEAD
-## Class for rounded image as reportlabs table cell don't support rounded corners
-## taken from AI
-=======
 # Class for rounded image as reportlabs table cell don't support rounded corners
 # taken from AI
->>>>>>> c1a0ecbe
 class RoundedImage(Flowable):
     def __init__(
         self, img_path, width, height, border_color, border_width, padding, radius
@@ -955,12 +892,8 @@
         )
         link_text = (
             "<span><i>(E) = Kompetenz nach ESCO (European Skills, Competences, Qualifications and Occupations). <br/>"
-<<<<<<< HEAD
-            'Die Kompetenzbeschreibungen gemäß ESCO sind abrufbar über <a color="blue" href="https://esco.ec.europa.eu/de">https://esco.ec.europa.eu/de</a>.</i></span>'
-=======
             'Die Kompetenzbeschreibungen gemäß ESCO sind abrufbar über "'
             '<a color="blue" href="https://esco.ec.europa.eu/de">https://esco.ec.europa.eu/de</a>.</i></span>'
->>>>>>> c1a0ecbe
         )
         paragraph_with_link = Paragraph(link_text, text_style)
         story = [paragraph_with_link]
