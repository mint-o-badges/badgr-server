--- conflicted
+++ resolved
@@ -1,9 +1,6 @@
 from django.views.decorators.csrf import ensure_csrf_cookie
 from django.views.generic.base import RedirectView, TemplateView
 from django.conf.urls.static import static
-<<<<<<< HEAD
-from mainsite.views import badgeRequestsByBadgeClass, downloadQrCode, upload, nounproject, aiskills, aiskills_keywords, requestBadge, deleteBadgeRequest, createCaptchaChallenge, getTimestamp
-=======
 from mainsite.views import (
     badgeRequestsByBadgeClass,
     downloadQrCode,
@@ -15,8 +12,8 @@
     deleteBadgeRequest,
     createCaptchaChallenge,
     getVersion,
-)
->>>>>>> c2a15c5d
+    getTimestamp
+)
 from mainsite.views import (
     info_view,
     email_unsubscribe,
@@ -183,31 +180,6 @@
     url(r"^v2/", include("badgrsocialauth.v2_api_urls"), kwargs={"version": "v2"}),
     url(r"^v2/backpack/", include("backpack.v2_api_urls"), kwargs={"version": "v2"}),
     # External Tools
-<<<<<<< HEAD
-    url(r'^v1/externaltools/', include('externaltools.v1_api_urls'),
-        kwargs={'version': 'v1'}),
-    url(r'^v2/externaltools/', include('externaltools.v2_api_urls'),
-        kwargs={'version': 'v2'}),
-
-    url(r'^upload', upload, name="image_upload"),
-    url(r'^nounproject/(?P<searchterm>[^/]+)/(?P<page>[^/]+)$', nounproject,
-        name="nounproject"),
-
-    url(r'^aiskills/$', aiskills, name="aiskills"),
-    url(r'^aiskills-keywords/$', aiskills_keywords, name="aiskills_keywords"),
-
-    url(r'^request-badge/(?P<qrCodeId>[^/]+)$', requestBadge, name="request-badge"),
-
-    url(r'^get-server-timestamp', getTimestamp, name="get-server-timestamp"),
-
-    url(r'^deleteBadgeRequest/(?P<requestId>[^/]+)$', deleteBadgeRequest, name="delete-badge-request"),
-
-    url(r'^download-qrcode/(?P<qrCodeId>[^/]+)/(?P<badgeSlug>[^/]+)$', downloadQrCode, name="download-qrcode"),
-  
-    url(r'^badgeRequests/(?P<badgeSlug>[^/]+)$', badgeRequestsByBadgeClass, name="badge-requests-by-badgeclass"),
-
-
-=======
     url(
         r"^v1/externaltools/",
         include("externaltools.v1_api_urls"),
@@ -227,7 +199,7 @@
     url(r"^aiskills/$", aiskills, name="aiskills"),
     url(r"^aiskills-keywords/$", aiskills_keywords, name="aiskills_keywords"),
     url(r"^request-badge/(?P<qrCodeId>[^/]+)$", requestBadge, name="request-badge"),
-    url(r"^get-server-version", getVersion, name="get-server-version"),
+    url(r'^get-server-timestamp', getTimestamp, name="get-server-timestamp"),
     url(
         r"^deleteBadgeRequest/(?P<requestId>[^/]+)$",
         deleteBadgeRequest,
@@ -243,7 +215,6 @@
         badgeRequestsByBadgeClass,
         name="badge-requests-by-badgeclass",
     ),
->>>>>>> c2a15c5d
     # meinBildungsraum OIDC connection
     path("oidc/", include("mozilla_django_oidc.urls")),
     url(
