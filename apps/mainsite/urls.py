--- conflicted
+++ resolved
@@ -233,7 +233,6 @@
         name="oidcLogoutRedirect",
     ),
     url(r"^altcha", createCaptchaChallenge, name="create_captcha_challenge"),
-<<<<<<< HEAD
 
     url(r"^cms/menu/list/?$", cms_api_menu_list, name="cms_api_menu_list"),
     url(r"^cms/post/list/?$", cms_api_post_list, name="cms_api_post_list"),
@@ -243,8 +242,6 @@
     url(r"^cms/script/?$", cms_api_script, name="cms_api_script"),
     url(r"^cms/(?P<path>.+)$", call_cms_api, name="call_cms_api"),
 
-=======
->>>>>>> 9627bbf7
     # Prometheus endpoint
     path("", include("django_prometheus.urls")),
 ]
