--- conflicted
+++ resolved
@@ -7,11 +7,7 @@
 
 default_app_config = "mainsite.apps.BadgrConfig"
 
-<<<<<<< HEAD
-__all__ = ["APPS_DIR", "TOP_DIR", "get_version"]
-=======
-__all__ = ['APPS_DIR', 'TOP_DIR', 'get_version', 'celery_app']
->>>>>>> c1a0ecbe
+__all__ = ["APPS_DIR", "TOP_DIR", "get_version", "celery_app"]
 
 
 def get_version(version=None):
