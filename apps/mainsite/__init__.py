# import the celery app so INSTALLED_APPS gets autodiscovered
from .celery import app as celery_app  # noqa: F401
import sys
import os
import semver


default_app_config = "mainsite.apps.BadgrConfig"

__all__ = ["APPS_DIR", "TOP_DIR", "get_version", "celery_app"]


def get_version(version=None):
    if version is None:
        from .version import VERSION

        version = VERSION
    return semver.format_version(*version)

<<<<<<< HEAD
__timestamp__ = ''
=======

__build__ = ""

>>>>>>> c2a15c5d

# assume we are ./apps/mainsite/__init__.py
APPS_DIR = os.path.dirname(os.path.abspath(os.path.dirname(__file__)))
if APPS_DIR not in sys.path:
    sys.path.insert(0, APPS_DIR)

# Path to the whole project (one level up from apps)
TOP_DIR = os.path.dirname(APPS_DIR)<|MERGE_RESOLUTION|>--- conflicted
+++ resolved
@@ -17,13 +17,7 @@
         version = VERSION
     return semver.format_version(*version)
 
-<<<<<<< HEAD
 __timestamp__ = ''
-=======
-
-__build__ = ""
-
->>>>>>> c2a15c5d
 
 # assume we are ./apps/mainsite/__init__.py
 APPS_DIR = os.path.dirname(os.path.abspath(os.path.dirname(__file__)))
