--- conflicted
+++ resolved
@@ -191,20 +191,8 @@
     [TokenAuthentication, SessionAuthentication, BasicAuthentication]
 )
 @permission_classes([IsAuthenticated])
-<<<<<<< HEAD
-def aiskills(req, searchterm):
-    # The searchterm is encoded URL safe, meaning that + and / got replaced by - and _
-    searchterm = searchterm.replace("-", "+").replace("_", "/")
-    searchterm = base64.b64decode(searchterm).decode("utf-8")
-    if req.method != "GET":
-        return JsonResponse(
-            {"error": "Method not allowed"}, status=status.HTTP_400_BAD_REQUEST
-        )
-=======
 def aiskills(req):
-
-    searchterm = req.data['text']
->>>>>>> c1a0ecbe
+    searchterm = req.data["text"]
 
     # fallback to previous setting name
     endpoint = getattr(
@@ -220,21 +208,9 @@
     [TokenAuthentication, SessionAuthentication, BasicAuthentication]
 )
 @permission_classes([IsAuthenticated])
-<<<<<<< HEAD
-def aiskills_keywords(req, searchterm):
-    searchterm = searchterm.replace("-", "+").replace("_", "/")
-    searchterm = base64.b64decode(searchterm).decode("utf-8")
-    lang = req.GET.get("lang", "de")
-    if req.method != "GET":
-        return JsonResponse(
-            {"error": "Method not allowed"}, status=status.HTTP_400_BAD_REQUEST
-        )
-=======
 def aiskills_keywords(req):
-
-    searchterm = req.data['keyword']
-    lang = req.data['lang']
->>>>>>> c1a0ecbe
+    searchterm = req.data["keyword"]
+    lang = req.data["lang"]
 
     endpoint = getattr(settings, "AISKILLS_ENDPOINT_KEYWORDS")
     payload = {"query": searchterm, "lang": lang}
