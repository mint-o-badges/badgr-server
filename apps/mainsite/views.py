import base64
<<<<<<< HEAD
from datetime import datetime
=======
from io import BytesIO
>>>>>>> 84e74c73
import json
import time
import re
import os

from django import forms
from django.conf import settings
from django.contrib.admin.views.decorators import staff_member_required
from django.urls import reverse_lazy
from django.db import IntegrityError
from django.http import (
    HttpResponseServerError,
    HttpResponseNotFound,
    HttpResponseRedirect,
    HttpResponse
)
from django.shortcuts import redirect
from django.template import loader
from django.template.exceptions import TemplateDoesNotExist
from django.utils.decorators import method_decorator
from django.views.decorators.clickjacking import xframe_options_exempt
from django.views.generic import FormView, RedirectView
from rest_framework.authtoken.views import ObtainAuthToken
from rest_framework.permissions import AllowAny, IsAuthenticated
from rest_framework.renderers import JSONRenderer
from rest_framework.response import Response
from rest_framework.views import APIView
from rest_framework import status
from rest_framework.decorators import (
    permission_classes,
    authentication_classes,
    api_view,
)
from rest_framework.authentication import (
    SessionAuthentication,
    BasicAuthentication,
    TokenAuthentication,
)

from issuer.tasks import rebake_all_assertions, update_issuedon_all_assertions
from issuer.models import BadgeClass, LearningPath, LearningPathParticipant, QrCode, RequestedBadge, RequestedLearningPath
from issuer.serializers_v1 import RequestedBadgeSerializer, RequestedLearningPathSerializer
from mainsite.admin_actions import clear_cache
from mainsite.models import EmailBlacklist, BadgrApp
from mainsite.serializers import LegacyVerifiedAuthTokenSerializer
from mainsite.utils import createHash, createHmac
from random import randrange
import badgrlog

from django.views.decorators.csrf import csrf_exempt
from django.core.files.storage import DefaultStorage

import uuid
from django.http import JsonResponse
import requests
from requests_oauthlib import OAuth1
<<<<<<< HEAD
from issuer.permissions import is_badgeclass_staff, is_staff
=======
from issuer.permissions import is_badgeclass_staff
from reportlab.lib.pagesizes import A4
from reportlab.lib.styles import getSampleStyleSheet, ParagraphStyle
from reportlab.lib.enums import TA_JUSTIFY, TA_CENTER
from reportlab.platypus import SimpleDocTemplate, Paragraph, Spacer, Image, Table
from reportlab.lib.colors import PCMYKColor
import math
from reportlab.lib.utils import ImageReader
>>>>>>> 84e74c73

logger = badgrlog.BadgrLogger()

##
#
#  Error Handler Views
#
##
@xframe_options_exempt
def error404(request, *args, **kwargs):
    try:
        template = loader.get_template("error/404.html")
    except TemplateDoesNotExist:
        return HttpResponseServerError(
            "<h1>Page not found (404)</h1>", content_type="text/html"
        )
    return HttpResponseNotFound(
        template.render(
            {
                "STATIC_URL": getattr(settings, "STATIC_URL", "/static/"),
            }
        )
    )


@xframe_options_exempt
def error500(request, *args, **kwargs):
    try:
        template = loader.get_template("error/500.html")
    except TemplateDoesNotExist:
        return HttpResponseServerError(
            "<h1>Server Error (500)</h1>", content_type="text/html"
        )
    return HttpResponseServerError(
        template.render(
            {
                "STATIC_URL": getattr(settings, "STATIC_URL", "/static/"),
            }
        )
    )


def info_view(request, *args, **kwargs):
    return redirect(getattr(settings, "LOGIN_BASE_URL"))


# TODO: It is possible to call this method without authentication, thus storing files on the server
@csrf_exempt
def upload(req):
    if req.method == "POST":
        uploaded_file = req.FILES["files"]
        file_extension = uploaded_file.name.split(".")[-1]
        random_filename = str(uuid.uuid4())
        final_filename = random_filename + "." + file_extension
        store = DefaultStorage()
        store.save(final_filename, uploaded_file)
    return JsonResponse({"filename": final_filename})


@api_view(["GET"])
@authentication_classes(
    [TokenAuthentication, SessionAuthentication, BasicAuthentication]
)
@permission_classes([IsAuthenticated])
def aiskills(req, searchterm):
    # The searchterm is encoded URL safe, meaning that + and / got replaced by - and _
    searchterm = searchterm.replace("-", "+").replace("_", "/")
    searchterm = base64.b64decode(searchterm).decode("utf-8")
    if req.method != "GET":
        return JsonResponse(
            {"error": "Method not allowed"}, status=status.HTTP_400_BAD_REQUEST
        )

    attempt_num = 0  # keep track of how many times we've retried
    while attempt_num < 4:
        apiKey = getattr(settings, "AISKILLS_API_KEY")
        endpoint = getattr(settings, "AISKILLS_ENDPOINT")
        params = {"api_key": apiKey}
        payload = {"text_to_analyze": searchterm}
        headers = {"Content-Type": "application/json", "accept": "application/json"}
        response = requests.post(
            endpoint, params=params, data=json.dumps(payload), headers=headers
        )
        if response.status_code == 200:
            data = response.json()
            return JsonResponse(data, status=status.HTTP_200_OK)
        elif response.status_code == 403 or response.status_code == 401:
            # Probably the API KEY was wrong
            return JsonResponse(
                {"error": "Couldn't authenticate against AI skills service!"},
                status=status.HTTP_500_INTERNAL_SERVER_ERROR,
            )
        elif response.status_code == 400:
            # Invalid input
            return JsonResponse(
                {"error": "Invalid searchterm!"}, status=status.HTTP_400_BAD_REQUEST
            )
        elif response.status_code == 500:
            # This is, weirdly enough, typically also an indication of an invalid searchterm
            return JsonResponse(
                {"error": extractErrorMessage500(response)},
                status=status.HTTP_400_BAD_REQUEST,
            )
        else:
            attempt_num += 1
            # You can probably use a logger to log the error here
            time.sleep(5)  # Wait for 5 seconds before re-trying

    return JsonResponse(
        {"error": f"Request failed with status code {response.status_code}"},
        status=response.status_code,
    )


@api_view(["GET"])
@permission_classes([AllowAny])
def createCaptchaChallenge(req):
    if req.method != "GET":
        return JsonResponse(
            {"error": "Method not allowed"}, status=status.HTTP_400_BAD_REQUEST
        )

    hmac_secret = getattr(settings, "ALTCHA_SECRET")

    salt = os.urandom(12).hex()
    number = randrange(10000, 100000, 1)
    challenge = createHash(salt, number)
    signature = createHmac(hmac_secret, challenge)

    ch = {
        "algorithm": "SHA-256",
        "challenge": challenge,
        "salt": salt,
        "signature": signature,
    }

    return JsonResponse(ch)

@api_view(["POST", "GET"])
@permission_classes([AllowAny])
def requestBadge(req, qrCodeId):
    if req.method != "POST" and req.method != "GET":
        return JsonResponse(
            {"error": "Method not allowed"}, status=status.HTTP_400_BAD_REQUEST
        )
    qrCode = QrCode.objects.get(entity_id=qrCodeId) 

    if req.method == "GET":
        requestedBadges = RequestedBadge.objects.filter(qrcode=qrCode)
        serializer = RequestedBadgeSerializer(requestedBadges, many=True)  
        return JsonResponse({"requested_badges": serializer.data}, status=status.HTTP_200_OK)
   
    elif req.method == "POST": 
        try:
            data = json.loads(req.data) 
        except json.JSONDecodeError:
            return JsonResponse({'error': 'Invalid JSON data'}, status=400)
        
        firstName = data.get('firstname')
        lastName = data.get('lastname')
        email = data.get('email')
        qrCodeId = data.get('qrCodeId')

        try: 
            qrCode = QrCode.objects.get(entity_id=qrCodeId)

        except QrCode.DoesNotExist:
            return JsonResponse({'error': 'Invalid qrCodeId'}, status=400)            

        badge = RequestedBadge(
            firstName = firstName,
            lastName = lastName,
            email = email,
        ) 

        badge.badgeclass = qrCode.badgeclass
        badge.qrcode = qrCode


        badge.save()

        return JsonResponse({"message": "Badge request received"}, status=status.HTTP_200_OK)

<<<<<<< HEAD
@api_view(["POST", "GET"])
@permission_classes([IsAuthenticated])
def requestLearningPath(req, lpId):
    if req.method != "POST" and req.method != "GET":
        return JsonResponse(
            {"error": "Method not allowed"}, status=status.HTTP_400_BAD_REQUEST
        )
    try: 
        lp = LearningPath.objects.get(entity_id=lpId)
    except LearningPath.DoesNotExist:
        return JsonResponse({'error': 'Invalid learningPathId'}, status=400) 

    if req.method == "GET":
        requestedLearningPaths = RequestedLearningPath.objects.filter(learningpath=lp)
        serializer = RequestedLearningPathSerializer(requestedLearningPaths, many=True)  
        return JsonResponse({"requested_learningpaths": serializer.data}, status=status.HTTP_200_OK)
   
    elif req.method == "POST":           

        requestedLP = RequestedLearningPath() 

        requestedLP.learningpath = lp
        requestedLP.user = req.user


        requestedLP.save()

        return JsonResponse({"message": "LearningPath request received"}, status=status.HTTP_200_OK)
    
    elif req.method == "DELETE":
        requestedLP = RequestedLearningPath.objects.get(learningpath=lp, user=req.user)
        issuer = lp.issuer
        if (not is_staff(req.user, issuer)):
            return Response({'detail': 'Permission denied.'}, status=status.HTTP_403_FORBIDDEN)
        requestedLP.delete()

        return JsonResponse({"message": "LearningPath request deleted"}, status=status.HTTP_200_OK)

@api_view(["DELETE"])
@permission_classes([IsAuthenticated])
def deleteLpRequest(req, requestId):
    if req.method != "DELETE":
        return JsonResponse(
            {"error": "Method not allowed"}, status=status.HTTP_400_BAD_REQUEST
        )
    
    try:
        lpReq = RequestedLearningPath.objects.get(entity_id=requestId)
        lp = lpReq.learningpath
        issuer = lp.issuer

        if (not is_staff(req.user, issuer)):
            return Response({'detail': 'Permission denied.'}, status=status.HTTP_403_FORBIDDEN)

    except RequestedLearningPath.DoesNotExist:
        return JsonResponse({'error': 'Invalid requestId'}, status=400)            

    lpReq.delete()

    return JsonResponse({"message": "Learningpath request deleted"}, status=status.HTTP_200_OK)

=======
def PageSetup(canvas, doc, badgeImage, issuerImage):

    canvas.saveState()

    # Header
    try:
        if issuerImage is not None: 
            institutionImage = ImageReader(issuerImage)
            canvas.drawImage(institutionImage, 20, 705, width=80, height=80, mask="auto", preserveAspectRatio=True)
    except:
        oebLogo = ImageReader("{}images/Logo-Oeb.png".format(settings.STATIC_URL))  
        canvas.drawImage(oebLogo, 20, 710, width=80, height=80, mask="auto", preserveAspectRatio=True)

    page_width = canvas._pagesize[0]
    page_height = canvas._pagesize[1]
    canvas.setStrokeColor("#492E98")
    canvas.line(page_width / 2 - 185, 750, page_width / 2 + 250, 750)
    
    badge = ImageReader(badgeImage)
    canvas.drawImage(badge, 250, 200, width=100, height=100, mask="auto", preserveAspectRatio=True)

    arrow = ImageReader("{}images/arrow-qrcode-download.png".format(settings.STATIC_URL))
    canvas.drawImage(arrow, 100, 300, width=80, height=80, mask="auto", preserveAspectRatio=True)
    # TODO: change Font-family to rubik
    canvas.setFont("Rubik-Bold", 16)
    canvas.drawString(100, 275, "Hol dir jetzt")
    canvas.drawString(100, 250, "deinen Badge!")

    bottom_10_percent_height = page_height * 0.10
    canvas.setFillColor('#F1F0FF')  
    canvas.rect(0, 0, page_width, bottom_10_percent_height, stroke=0, fill=1)

    canvas.restoreState()

    canvas.saveState()
    footer_text = "ERSTELLT ÜBER"

    canvas.setFont("Rubik-Bold", 12)
    canvas.setFillColor("#323232")

    text_x = page_width / 2
    text_y = bottom_10_percent_height / 2
    canvas.drawCentredString(text_x, text_y, footer_text)


    text = '<a href="https://openbadges.education"><u><strong>OPENBADGES.EDUCATION</strong></u></a>'
    p = Paragraph(text, ParagraphStyle(name='oeb', fontSize=12, textColor='#1400ff', alignment=TA_CENTER))
    p.wrap(page_width, bottom_10_percent_height)
    p.drawOn(canvas, 0, text_y - 15)
>>>>>>> 84e74c73

@api_view(["DELETE"])
@permission_classes([IsAuthenticated])
def deleteBadgeRequest(req, requestId):
    if req.method != "DELETE":
        return JsonResponse(
            {"error": "Method not allowed"}, status=status.HTTP_400_BAD_REQUEST
        )
    
    try:
        badge = RequestedBadge.objects.get(id=requestId)

        if (not is_badgeclass_staff(req.user, badge.badgeclass)):
            return Response({'detail': 'Permission denied.'}, status=status.HTTP_403_FORBIDDEN)

    except RequestedBadge.DoesNotExist:
        return JsonResponse({'error': 'Invalid requestId'}, status=400)            

    badge.delete()

    return JsonResponse({"message": "Badge request deleted"}, status=status.HTTP_200_OK)

<<<<<<< HEAD
@api_view(["POST"])
@permission_classes([IsAuthenticated])
def participateInLearningPath(req, learningPathId):
    if req.method != "POST":
=======
@api_view(["GET"])
@permission_classes([IsAuthenticated])
def badgeRequestsByBadgeClass(req, badgeSlug):
    if req.method != "GET":
>>>>>>> 84e74c73
        return JsonResponse(
            {"error": "Method not allowed"}, status=status.HTTP_400_BAD_REQUEST
        )
    
<<<<<<< HEAD
    if req.method == "POST":
        try:
            lp = LearningPath.objects.get(entity_id=learningPathId)

        except LearningPath.DoesNotExist:
            return JsonResponse({'error': 'Invalid learningPathId'}, status=400) 
        
        participant, created = LearningPathParticipant.objects.get_or_create(
            user=req.user,
            learning_path=lp,
        )
        
        if not created:
            # User is already a participant, so they want to quit participating
            participant.delete()
            return JsonResponse({'message': 'Successfully removed participation'}, status=200)
        else:
            participant.save()
            return JsonResponse({'message': 'Successfully joined the learning path'}, status=200)

@api_view(["PUT", "DELETE"])
@permission_classes([IsAuthenticated])
def updateLearningPathparticipant(req, participantId):
    if req.method != "PUT" and req.method != "DELETE":
        return JsonResponse(
            {"error": "Method not allowed"}, status=status.HTTP_400_BAD_REQUEST
        )
    try:
        participant = LearningPathParticipant.objects.get(entity_id=participantId)

    except LearningPathParticipant.DoesNotExist:
        return JsonResponse({'error': 'Invalid participantId'}, status=400) 
    
    if req.method == "PUT":

        participant.completed_at = datetime.now()
        participant.save()
        return JsonResponse({'message': 'Successfully updated learning path participant'}, status=200)

    elif req.method == "DELETE":
        participant.delete()
        return JsonResponse({'message': 'Successfully deleted learning path participant'}, status=200)
=======
    requestedBadgesCount = 0
    try:
        badgeClass = BadgeClass.objects.get(entity_id=badgeSlug)
    except BadgeClass.DoesNotExist:
        return JsonResponse({'error': 'Invalid badgeSlug'}, status=400)

    if (not is_badgeclass_staff(req.user, badgeClass)):
        return Response({'detail': 'Permission denied.'}, status=status.HTTP_403_FORBIDDEN)
    
    requestedBadgesCount = RequestedBadge.objects.filter(badgeclass=badgeClass).count()
    return JsonResponse({"request_count": requestedBadgesCount}, status=status.HTTP_200_OK)

def create_page(response, page_content, badgeImage, issuerImage):
    doc = SimpleDocTemplate(response,pagesize=A4)
    
    styles = getSampleStyleSheet()
    styles.add(ParagraphStyle(name='Justify', alignment=TA_JUSTIFY))
    
    Story = []
    Story.extend(page_content)

    doc.build(Story, onFirstPage=lambda canvas, doc: PageSetup(canvas, doc, badgeImage, issuerImage))

@api_view(["POST"])
@permission_classes([IsAuthenticated])
def downloadQrCode(request, *args, **kwargs):
    if request.method != "POST":
        return JsonResponse(
            {"error": "Method not allowed"}, status=status.HTTP_400_BAD_REQUEST
        )
    badgeSlug = kwargs.get("badgeSlug")

    try: 
        badge = BadgeClass.objects.get(entity_id=badgeSlug)
    except BadgeClass.DoesNotExist:
        return JsonResponse({'error': 'Invalid badgeSlug'}, status=400)
    
    if (not is_badgeclass_staff(request.user, badge)):
            return Response({'detail': 'Permission denied.'}, status=status.HTTP_403_FORBIDDEN)

    image_data = request.data.get("image")

    image_data = image_data.split(",")[1]  # Remove the data URL prefix
    image_bytes = base64.b64decode(image_data)
    
    image_stream = BytesIO(image_bytes)

    response = HttpResponse(content_type="application/pdf")
    response["Content-Disposition"] = 'inline; filename="qrcode.pdf"'
    Story = []

    Story.append(Spacer(1, 100))
    
    badgeTitle_style = ParagraphStyle(name='BadgeTitle', fontSize=24, leading=30, textColor='#492E98', alignment=TA_CENTER)


    badgeTitle = f"<strong>{badge.name}</strong>"
    Story.append(Paragraph(badgeTitle, badgeTitle_style))
    Story.append(Spacer(1, 35))

    image = Image(image_stream, width=250, height=250) 
    table_data = [[image]]
    table = Table(table_data, colWidths=250, rowHeights=250, cornerRadii=[15,15,15,15])

    table.setStyle([
        ('ALIGN', (0, 0), (-1, -1), 'CENTER'),  
        ('VALIGN', (0, 0), (-1, -1), 'MIDDLE'), 
        ('GRID', (0, 0), (-1, -1), 3, '#492E98'), 
        ('TOPPADDING', (0, 0), (-1, -1), 0),  # Remove paddings
        ('BOTTOMPADDING', (0, 0), (-1, -1), 0),  
        ('LEFTPADDING', (0, 0), (-1, -1), 0),  
        ('RIGHTPADDING', (0, 0), (-1, -1), 0)  
    ])
    Story.append(table)
    Story.append(Spacer(1, 125))

    badgeImage = badge.image

    issuerImage = badge.issuer.image

    # issued_by_style = ParagraphStyle(name='Issued_By', fontSize=18, textColor='#492E98', alignment=TA_CENTER)
    # text = f"<strong>- Vergeben von: {badge.issuer.name}</strong> -"
    # Story.append(Paragraph(text, issued_by_style))   

    create_page(response, Story, badgeImage, issuerImage)

    return response
    
    
>>>>>>> 84e74c73

def extractErrorMessage500(response: Response):
    expression = re.compile("<pre>Error: ([^<]+)<br>")
    match = expression.search(response.text)
    return match.group(1) if match else "Invalid searchterm! (Unknown error)"


@api_view(["GET"])
@authentication_classes(
    [TokenAuthentication, SessionAuthentication, BasicAuthentication]
)
@permission_classes([IsAuthenticated])
def nounproject(req, searchterm, page):
    if req.method == "GET":
        attempt_num = 0  # keep track of how many times we've retried
        while attempt_num < 4:
            auth = OAuth1(
                getattr(settings, "NOUNPROJECT_API_KEY"),
                getattr(settings, "NOUNPROJECT_SECRET"),
            )
            endpoint = (
                "http://api.thenounproject.com/v2/icon?query="
                + searchterm
                + "&limit=10&page="
                + page
            )
            response = requests.get(endpoint, auth=auth)
            if response.status_code == 200:
                data = response.json()
                return JsonResponse(data, status=status.HTTP_200_OK)
            elif response.status_code == 403:
                # Probably the API KEY / SECRET was wrong
                return JsonResponse(
                    {"error": "Couldn't authenticate against thenounproject!"},
                    status=status.HTTP_500_INTERNAL_SERVER_ERROR,
                )
            else:
                attempt_num += 1
                # You can probably use a logger to log the error here
                time.sleep(5)  # Wait for 5 seconds before re-trying

        return JsonResponse(
            {"error": f"Request failed with status code {response.status_code}"},
            status=response.status_code,
        )
    else:
        return JsonResponse(
            {"error": "Method not allowed"}, status=status.HTTP_400_BAD_REQUEST
        )


def email_unsubscribe_response(request, message, error=False):
    badgr_app_pk = request.GET.get("a", None)

    badgr_app = BadgrApp.objects.get_by_id_or_default(badgr_app_pk)

    query_param = "infoMessage" if error else "authError"
    redirect_url = "{url}?{query_param}={message}".format(
        url=badgr_app.ui_login_redirect, query_param=query_param, message=message
    )
    return HttpResponseRedirect(redirect_to=redirect_url)


def email_unsubscribe(request, *args, **kwargs):
    if time.time() > int(kwargs["expiration"]):
        return email_unsubscribe_response(
            request, "Your unsubscription link has expired.", error=True
        )

    try:
        email = base64.b64decode(kwargs["email_encoded"]).decode("utf-8")
    except TypeError:
        logger.event(
            badgrlog.BlacklistUnsubscribeInvalidLinkEvent(kwargs["email_encoded"])
        )
        return email_unsubscribe_response(
            request, "Invalid unsubscribe link.", error=True
        )

    if not EmailBlacklist.verify_email_signature(**kwargs):
        logger.event(badgrlog.BlacklistUnsubscribeInvalidLinkEvent(email))
        return email_unsubscribe_response(
            request, "Invalid unsubscribe link.", error=True
        )

    blacklist_instance = EmailBlacklist(email=email)
    try:
        blacklist_instance.save()
        logger.event(badgrlog.BlacklistUnsubscribeRequestSuccessEvent(email))
    except IntegrityError:
        pass
    except Exception:
        logger.event(badgrlog.BlacklistUnsubscribeRequestFailedEvent(email))
        return email_unsubscribe_response(
            request, "Failed to unsubscribe email.", error=True
        )

    return email_unsubscribe_response(
        request,
        "You will no longer receive email notifications for earned"
        " badges from this domain.",
    )


class AppleAppSiteAssociation(APIView):
    renderer_classes = (JSONRenderer,)
    permission_classes = (AllowAny,)

    def get(self, request):
        data = {"applinks": {"apps": [], "details": []}}

        for app_id in getattr(settings, "APPLE_APP_IDS", []):
            data["applinks"]["details"].append(app_id)

        return Response(data=data)


class LegacyLoginAndObtainAuthToken(ObtainAuthToken):
    serializer_class = LegacyVerifiedAuthTokenSerializer

    def post(self, request, *args, **kwargs):
        response = super(LegacyLoginAndObtainAuthToken, self).post(
            request, *args, **kwargs
        )
        response.data["warning"] = (
            "This method of obtaining a token is deprecated and will be removed. "
            "This request has been logged."
        )
        return response


class SitewideActionForm(forms.Form):
    ACTION_CLEAR_CACHE = "CLEAR_CACHE"
    ACTION_REBAKE_ALL_ASSERTIONS = "REBAKE_ALL_ASSERTIONS"
    ACTION_FIX_ISSUEDON = "FIX_ISSUEDON"

    ACTIONS = {
        ACTION_CLEAR_CACHE: clear_cache,
        ACTION_REBAKE_ALL_ASSERTIONS: rebake_all_assertions,
        ACTION_FIX_ISSUEDON: update_issuedon_all_assertions,
    }
    CHOICES = (
        (
            ACTION_CLEAR_CACHE,
            "Clear Cache",
        ),
        (
            ACTION_REBAKE_ALL_ASSERTIONS,
            "Rebake all assertions",
        ),
        (
            ACTION_FIX_ISSUEDON,
            "Re-process issuedOn for backpack assertions",
        ),
    )

    action = forms.ChoiceField(choices=CHOICES, required=True, label="Pick an action")
    confirmed = forms.BooleanField(
        required=True, label="Are you sure you want to perform this action?"
    )


class SitewideActionFormView(FormView):
    form_class = SitewideActionForm
    template_name = "admin/sitewide_actions.html"
    success_url = reverse_lazy("admin:index")

    @method_decorator(staff_member_required)
    def dispatch(self, request, *args, **kwargs):
        return super(SitewideActionFormView, self).dispatch(request, *args, **kwargs)

    def form_valid(self, form):
        action = form.ACTIONS[form.cleaned_data["action"]]

        if hasattr(action, "delay"):
            action.delay()
        else:
            action()

        return super(SitewideActionFormView, self).form_valid(form)


class RedirectToUiLogin(RedirectView):
    def get_redirect_url(self, *args, **kwargs):
        badgrapp = BadgrApp.objects.get_current()
        return (
            badgrapp.ui_login_redirect
            if badgrapp.ui_login_redirect is not None
            else badgrapp.email_confirmation_redirect
        )


class DocsAuthorizeRedirect(RedirectView):
    def get_redirect_url(self, *args, **kwargs):
        badgrapp = BadgrApp.objects.get_current(request=self.request)
        url = badgrapp.oauth_authorization_redirect
        if not url:
            url = "https://{cors}/auth/oauth2/authorize".format(cors=badgrapp.cors)

        query = self.request.META.get("QUERY_STRING", "")
        if query:
            url = "{}?{}".format(url, query)
        return url<|MERGE_RESOLUTION|>--- conflicted
+++ resolved
@@ -1,9 +1,6 @@
 import base64
-<<<<<<< HEAD
+from io import BytesIO
 from datetime import datetime
-=======
-from io import BytesIO
->>>>>>> 84e74c73
 import json
 import time
 import re
@@ -60,10 +57,7 @@
 from django.http import JsonResponse
 import requests
 from requests_oauthlib import OAuth1
-<<<<<<< HEAD
 from issuer.permissions import is_badgeclass_staff, is_staff
-=======
-from issuer.permissions import is_badgeclass_staff
 from reportlab.lib.pagesizes import A4
 from reportlab.lib.styles import getSampleStyleSheet, ParagraphStyle
 from reportlab.lib.enums import TA_JUSTIFY, TA_CENTER
@@ -71,7 +65,6 @@
 from reportlab.lib.colors import PCMYKColor
 import math
 from reportlab.lib.utils import ImageReader
->>>>>>> 84e74c73
 
 logger = badgrlog.BadgrLogger()
 
@@ -255,7 +248,56 @@
 
         return JsonResponse({"message": "Badge request received"}, status=status.HTTP_200_OK)
 
-<<<<<<< HEAD
+def PageSetup(canvas, doc, badgeImage, issuerImage):
+
+    canvas.saveState()
+
+    # Header
+    try:
+        if issuerImage is not None: 
+            institutionImage = ImageReader(issuerImage)
+            canvas.drawImage(institutionImage, 20, 705, width=80, height=80, mask="auto", preserveAspectRatio=True)
+    except:
+        oebLogo = ImageReader("{}images/Logo-Oeb.png".format(settings.STATIC_URL))  
+        canvas.drawImage(oebLogo, 20, 710, width=80, height=80, mask="auto", preserveAspectRatio=True)
+
+    page_width = canvas._pagesize[0]
+    page_height = canvas._pagesize[1]
+    canvas.setStrokeColor("#492E98")
+    canvas.line(page_width / 2 - 185, 750, page_width / 2 + 250, 750)
+    
+    badge = ImageReader(badgeImage)
+    canvas.drawImage(badge, 250, 200, width=100, height=100, mask="auto", preserveAspectRatio=True)
+
+    arrow = ImageReader("{}images/arrow-qrcode-download.png".format(settings.STATIC_URL))
+    canvas.drawImage(arrow, 100, 300, width=80, height=80, mask="auto", preserveAspectRatio=True)
+    # TODO: change Font-family to rubik
+    canvas.setFont("Rubik-Bold", 16)
+    canvas.drawString(100, 275, "Hol dir jetzt")
+    canvas.drawString(100, 250, "deinen Badge!")
+
+    bottom_10_percent_height = page_height * 0.10
+    canvas.setFillColor('#F1F0FF')  
+    canvas.rect(0, 0, page_width, bottom_10_percent_height, stroke=0, fill=1)
+
+    canvas.restoreState()
+
+    canvas.saveState()
+    footer_text = "ERSTELLT ÜBER"
+
+    canvas.setFont("Rubik-Bold", 12)
+    canvas.setFillColor("#323232")
+
+    text_x = page_width / 2
+    text_y = bottom_10_percent_height / 2
+    canvas.drawCentredString(text_x, text_y, footer_text)
+
+
+    text = '<a href="https://openbadges.education"><u><strong>OPENBADGES.EDUCATION</strong></u></a>'
+    p = Paragraph(text, ParagraphStyle(name='oeb', fontSize=12, textColor='#1400ff', alignment=TA_CENTER))
+    p.wrap(page_width, bottom_10_percent_height)
+    p.drawOn(canvas, 0, text_y - 15)
+
 @api_view(["POST", "GET"])
 @permission_classes([IsAuthenticated])
 def requestLearningPath(req, lpId):
@@ -317,57 +359,6 @@
 
     return JsonResponse({"message": "Learningpath request deleted"}, status=status.HTTP_200_OK)
 
-=======
-def PageSetup(canvas, doc, badgeImage, issuerImage):
-
-    canvas.saveState()
-
-    # Header
-    try:
-        if issuerImage is not None: 
-            institutionImage = ImageReader(issuerImage)
-            canvas.drawImage(institutionImage, 20, 705, width=80, height=80, mask="auto", preserveAspectRatio=True)
-    except:
-        oebLogo = ImageReader("{}images/Logo-Oeb.png".format(settings.STATIC_URL))  
-        canvas.drawImage(oebLogo, 20, 710, width=80, height=80, mask="auto", preserveAspectRatio=True)
-
-    page_width = canvas._pagesize[0]
-    page_height = canvas._pagesize[1]
-    canvas.setStrokeColor("#492E98")
-    canvas.line(page_width / 2 - 185, 750, page_width / 2 + 250, 750)
-    
-    badge = ImageReader(badgeImage)
-    canvas.drawImage(badge, 250, 200, width=100, height=100, mask="auto", preserveAspectRatio=True)
-
-    arrow = ImageReader("{}images/arrow-qrcode-download.png".format(settings.STATIC_URL))
-    canvas.drawImage(arrow, 100, 300, width=80, height=80, mask="auto", preserveAspectRatio=True)
-    # TODO: change Font-family to rubik
-    canvas.setFont("Rubik-Bold", 16)
-    canvas.drawString(100, 275, "Hol dir jetzt")
-    canvas.drawString(100, 250, "deinen Badge!")
-
-    bottom_10_percent_height = page_height * 0.10
-    canvas.setFillColor('#F1F0FF')  
-    canvas.rect(0, 0, page_width, bottom_10_percent_height, stroke=0, fill=1)
-
-    canvas.restoreState()
-
-    canvas.saveState()
-    footer_text = "ERSTELLT ÜBER"
-
-    canvas.setFont("Rubik-Bold", 12)
-    canvas.setFillColor("#323232")
-
-    text_x = page_width / 2
-    text_y = bottom_10_percent_height / 2
-    canvas.drawCentredString(text_x, text_y, footer_text)
-
-
-    text = '<a href="https://openbadges.education"><u><strong>OPENBADGES.EDUCATION</strong></u></a>'
-    p = Paragraph(text, ParagraphStyle(name='oeb', fontSize=12, textColor='#1400ff', alignment=TA_CENTER))
-    p.wrap(page_width, bottom_10_percent_height)
-    p.drawOn(canvas, 0, text_y - 15)
->>>>>>> 84e74c73
 
 @api_view(["DELETE"])
 @permission_classes([IsAuthenticated])
@@ -390,65 +381,14 @@
 
     return JsonResponse({"message": "Badge request deleted"}, status=status.HTTP_200_OK)
 
-<<<<<<< HEAD
-@api_view(["POST"])
-@permission_classes([IsAuthenticated])
-def participateInLearningPath(req, learningPathId):
-    if req.method != "POST":
-=======
 @api_view(["GET"])
 @permission_classes([IsAuthenticated])
 def badgeRequestsByBadgeClass(req, badgeSlug):
     if req.method != "GET":
->>>>>>> 84e74c73
-        return JsonResponse(
-            {"error": "Method not allowed"}, status=status.HTTP_400_BAD_REQUEST
-        )
-    
-<<<<<<< HEAD
-    if req.method == "POST":
-        try:
-            lp = LearningPath.objects.get(entity_id=learningPathId)
-
-        except LearningPath.DoesNotExist:
-            return JsonResponse({'error': 'Invalid learningPathId'}, status=400) 
-        
-        participant, created = LearningPathParticipant.objects.get_or_create(
-            user=req.user,
-            learning_path=lp,
-        )
-        
-        if not created:
-            # User is already a participant, so they want to quit participating
-            participant.delete()
-            return JsonResponse({'message': 'Successfully removed participation'}, status=200)
-        else:
-            participant.save()
-            return JsonResponse({'message': 'Successfully joined the learning path'}, status=200)
-
-@api_view(["PUT", "DELETE"])
-@permission_classes([IsAuthenticated])
-def updateLearningPathparticipant(req, participantId):
-    if req.method != "PUT" and req.method != "DELETE":
-        return JsonResponse(
-            {"error": "Method not allowed"}, status=status.HTTP_400_BAD_REQUEST
-        )
-    try:
-        participant = LearningPathParticipant.objects.get(entity_id=participantId)
-
-    except LearningPathParticipant.DoesNotExist:
-        return JsonResponse({'error': 'Invalid participantId'}, status=400) 
-    
-    if req.method == "PUT":
-
-        participant.completed_at = datetime.now()
-        participant.save()
-        return JsonResponse({'message': 'Successfully updated learning path participant'}, status=200)
-
-    elif req.method == "DELETE":
-        participant.delete()
-        return JsonResponse({'message': 'Successfully deleted learning path participant'}, status=200)
-=======
+        return JsonResponse(
+            {"error": "Method not allowed"}, status=status.HTTP_400_BAD_REQUEST
+        )
+    
     requestedBadgesCount = 0
     try:
         badgeClass = BadgeClass.objects.get(entity_id=badgeSlug)
@@ -537,8 +477,56 @@
 
     return response
     
-    
->>>>>>> 84e74c73
+@api_view(["POST"])
+@permission_classes([IsAuthenticated])
+def participateInLearningPath(req, learningPathId):
+    if req.method != "POST":
+        return JsonResponse(
+            {"error": "Method not allowed"}, status=status.HTTP_400_BAD_REQUEST
+        )
+    
+    if req.method == "POST":
+        try:
+            lp = LearningPath.objects.get(entity_id=learningPathId)
+
+        except LearningPath.DoesNotExist:
+            return JsonResponse({'error': 'Invalid learningPathId'}, status=400) 
+        
+        participant, created = LearningPathParticipant.objects.get_or_create(
+            user=req.user,
+            learning_path=lp,
+        )
+        
+        if not created:
+            # User is already a participant, so they want to quit participating
+            participant.delete()
+            return JsonResponse({'message': 'Successfully removed participation'}, status=200)
+        else:
+            participant.save()
+            return JsonResponse({'message': 'Successfully joined the learning path'}, status=200)
+
+@api_view(["PUT", "DELETE"])
+@permission_classes([IsAuthenticated])
+def updateLearningPathparticipant(req, participantId):
+    if req.method != "PUT" and req.method != "DELETE":
+        return JsonResponse(
+            {"error": "Method not allowed"}, status=status.HTTP_400_BAD_REQUEST
+        )
+    try:
+        participant = LearningPathParticipant.objects.get(entity_id=participantId)
+
+    except LearningPathParticipant.DoesNotExist:
+        return JsonResponse({'error': 'Invalid participantId'}, status=400) 
+    
+    if req.method == "PUT":
+
+        participant.completed_at = datetime.now()
+        participant.save()
+        return JsonResponse({'message': 'Successfully updated learning path participant'}, status=200)
+
+    elif req.method == "DELETE":
+        participant.delete()
+        return JsonResponse({'message': 'Successfully deleted learning path participant'}, status=200)
 
 def extractErrorMessage500(response: Response):
     expression = re.compile("<pre>Error: ([^<]+)<br>")
