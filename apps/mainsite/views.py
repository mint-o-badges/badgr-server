import base64
import json
import time
import re
import os

from django import forms
from django.conf import settings
from django.contrib.admin.views.decorators import staff_member_required
from django.urls import reverse_lazy
from django.db import IntegrityError
from django.http import (
    HttpResponseServerError,
    HttpResponseNotFound,
    HttpResponseRedirect,
)
from django.shortcuts import redirect
from django.template import loader
from django.template.exceptions import TemplateDoesNotExist
from django.utils.decorators import method_decorator
from django.views.decorators.clickjacking import xframe_options_exempt
from django.views.generic import FormView, RedirectView
from rest_framework.authtoken.views import ObtainAuthToken
from rest_framework.permissions import AllowAny, IsAuthenticated
from rest_framework.renderers import JSONRenderer
from rest_framework.response import Response
from rest_framework.views import APIView
from rest_framework import status
from rest_framework.decorators import (
    permission_classes,
    authentication_classes,
    api_view,
)
from rest_framework.authentication import (
    SessionAuthentication,
    BasicAuthentication,
    TokenAuthentication,
)

from issuer.tasks import rebake_all_assertions, update_issuedon_all_assertions
from mainsite.admin_actions import clear_cache
from mainsite.models import EmailBlacklist, BadgrApp
from mainsite.serializers import LegacyVerifiedAuthTokenSerializer
from mainsite.utils import createHash, createHmac
from random import randrange
import badgrlog

from django.views.decorators.csrf import csrf_exempt
from django.core.files.storage import DefaultStorage

import uuid
from django.http import JsonResponse
import requests
from requests_oauthlib import OAuth1

logger = badgrlog.BadgrLogger()


##
#
#  Error Handler Views
#
##
@xframe_options_exempt
def error404(request, *args, **kwargs):
    try:
        template = loader.get_template("error/404.html")
    except TemplateDoesNotExist:
        return HttpResponseServerError(
            "<h1>Page not found (404)</h1>", content_type="text/html"
        )
    return HttpResponseNotFound(
        template.render(
            {
                "STATIC_URL": getattr(settings, "STATIC_URL", "/static/"),
            }
        )
    )


@xframe_options_exempt
def error500(request, *args, **kwargs):
    try:
        template = loader.get_template("error/500.html")
    except TemplateDoesNotExist:
        return HttpResponseServerError(
            "<h1>Server Error (500)</h1>", content_type="text/html"
        )
    return HttpResponseServerError(
        template.render(
            {
                "STATIC_URL": getattr(settings, "STATIC_URL", "/static/"),
            }
        )
    )


def info_view(request, *args, **kwargs):
<<<<<<< HEAD
    return redirect(getattr(settings, 'LOGIN_BASE_URL'))
=======
    return redirect(getattr(settings, "LOGIN_REDIRECT_URL"))
>>>>>>> 3983d59d


# TODO: It is possible to call this method without authentication, thus storing files on the server
@csrf_exempt
def upload(req):
    if req.method == "POST":
        uploaded_file = req.FILES["files"]
        file_extension = uploaded_file.name.split(".")[-1]
        random_filename = str(uuid.uuid4())
        final_filename = random_filename + "." + file_extension
        store = DefaultStorage()
        store.save(final_filename, uploaded_file)
    return JsonResponse({"filename": final_filename})


@api_view(["GET"])
@authentication_classes(
    [TokenAuthentication, SessionAuthentication, BasicAuthentication]
)
@permission_classes([IsAuthenticated])
def aiskills(req, searchterm):
    # The searchterm is encoded URL safe, meaning that + and / got replaced by - and _
    searchterm = searchterm.replace("-", "+").replace("_", "/")
    searchterm = base64.b64decode(searchterm).decode("utf-8")
    if req.method != "GET":
        return JsonResponse(
            {"error": "Method not allowed"}, status=status.HTTP_400_BAD_REQUEST
        )

    attempt_num = 0  # keep track of how many times we've retried
    while attempt_num < 4:
        apiKey = getattr(settings, "AISKILLS_API_KEY")
        endpoint = getattr(settings, "AISKILLS_ENDPOINT")
        params = {"api_key": apiKey}
        payload = {"text_to_analyze": searchterm}
        headers = {"Content-Type": "application/json", "accept": "application/json"}
        response = requests.post(
            endpoint, params=params, data=json.dumps(payload), headers=headers
        )
        if response.status_code == 200:
            data = response.json()
            return JsonResponse(data, status=status.HTTP_200_OK)
        elif response.status_code == 403 or response.status_code == 401:
            # Probably the API KEY was wrong
            return JsonResponse(
                {"error": "Couldn't authenticate against AI skills service!"},
                status=status.HTTP_500_INTERNAL_SERVER_ERROR,
            )
        elif response.status_code == 400:
            # Invalid input
            return JsonResponse(
                {"error": "Invalid searchterm!"}, status=status.HTTP_400_BAD_REQUEST
            )
        elif response.status_code == 500:
            # This is, weirdly enough, typically also an indication of an invalid searchterm
            return JsonResponse(
                {"error": extractErrorMessage500(response)},
                status=status.HTTP_400_BAD_REQUEST,
            )
        else:
            attempt_num += 1
            # You can probably use a logger to log the error here
            time.sleep(5)  # Wait for 5 seconds before re-trying

    return JsonResponse(
        {"error": f"Request failed with status code {response.status_code}"},
        status=response.status_code,
    )


@api_view(["GET"])
@permission_classes([AllowAny])
def createCaptchaChallenge(req):
    if req.method != "GET":
        return JsonResponse(
            {"error": "Method not allowed"}, status=status.HTTP_400_BAD_REQUEST
        )

    hmac_secret = getattr(settings, "ALTCHA_SECRET")

    salt = os.urandom(12).hex()
    number = randrange(10000, 100000, 1)
    challenge = createHash(salt, number)
    signature = createHmac(hmac_secret, challenge)

    ch = {
        "algorithm": "SHA-256",
        "challenge": challenge,
        "salt": salt,
        "signature": signature,
    }

    return JsonResponse(ch)


def extractErrorMessage500(response: Response):
    expression = re.compile("<pre>Error: ([^<]+)<br>")
    match = expression.search(response.text)
    return match.group(1) if match else "Invalid searchterm! (Unknown error)"


@api_view(["GET"])
@authentication_classes(
    [TokenAuthentication, SessionAuthentication, BasicAuthentication]
)
@permission_classes([IsAuthenticated])
def nounproject(req, searchterm, page):
    if req.method == "GET":
        attempt_num = 0  # keep track of how many times we've retried
        while attempt_num < 4:
            auth = OAuth1(
                getattr(settings, "NOUNPROJECT_API_KEY"),
                getattr(settings, "NOUNPROJECT_SECRET"),
            )
            endpoint = (
                "http://api.thenounproject.com/v2/icon?query="
                + searchterm
                + "&limit=10&page="
                + page
            )
            response = requests.get(endpoint, auth=auth)
            if response.status_code == 200:
                data = response.json()
                return JsonResponse(data, status=status.HTTP_200_OK)
            elif response.status_code == 403:
                # Probably the API KEY / SECRET was wrong
                return JsonResponse(
                    {"error": "Couldn't authenticate against thenounproject!"},
                    status=status.HTTP_500_INTERNAL_SERVER_ERROR,
                )
            else:
                attempt_num += 1
                # You can probably use a logger to log the error here
                time.sleep(5)  # Wait for 5 seconds before re-trying

        return JsonResponse(
            {"error": f"Request failed with status code {response.status_code}"},
            status=response.status_code,
        )
    else:
        return JsonResponse(
            {"error": "Method not allowed"}, status=status.HTTP_400_BAD_REQUEST
        )


def email_unsubscribe_response(request, message, error=False):
    badgr_app_pk = request.GET.get("a", None)

    badgr_app = BadgrApp.objects.get_by_id_or_default(badgr_app_pk)

    query_param = "infoMessage" if error else "authError"
    redirect_url = "{url}?{query_param}={message}".format(
        url=badgr_app.ui_login_redirect, query_param=query_param, message=message
    )
    return HttpResponseRedirect(redirect_to=redirect_url)


def email_unsubscribe(request, *args, **kwargs):
    if time.time() > int(kwargs["expiration"]):
        return email_unsubscribe_response(
            request, "Your unsubscription link has expired.", error=True
        )

    try:
        email = base64.b64decode(kwargs["email_encoded"]).decode("utf-8")
    except TypeError:
        logger.event(
            badgrlog.BlacklistUnsubscribeInvalidLinkEvent(kwargs["email_encoded"])
        )
        return email_unsubscribe_response(
            request, "Invalid unsubscribe link.", error=True
        )

    if not EmailBlacklist.verify_email_signature(**kwargs):
        logger.event(badgrlog.BlacklistUnsubscribeInvalidLinkEvent(email))
        return email_unsubscribe_response(
            request, "Invalid unsubscribe link.", error=True
        )

    blacklist_instance = EmailBlacklist(email=email)
    try:
        blacklist_instance.save()
        logger.event(badgrlog.BlacklistUnsubscribeRequestSuccessEvent(email))
    except IntegrityError:
        pass
    except Exception:
        logger.event(badgrlog.BlacklistUnsubscribeRequestFailedEvent(email))
        return email_unsubscribe_response(
            request, "Failed to unsubscribe email.", error=True
        )

    return email_unsubscribe_response(
        request,
        "You will no longer receive email notifications for earned"
        " badges from this domain.",
    )


class AppleAppSiteAssociation(APIView):
    renderer_classes = (JSONRenderer,)
    permission_classes = (AllowAny,)

    def get(self, request):
        data = {"applinks": {"apps": [], "details": []}}

        for app_id in getattr(settings, "APPLE_APP_IDS", []):
            data["applinks"]["details"].append(app_id)

        return Response(data=data)


class LegacyLoginAndObtainAuthToken(ObtainAuthToken):
    serializer_class = LegacyVerifiedAuthTokenSerializer

    def post(self, request, *args, **kwargs):
        response = super(LegacyLoginAndObtainAuthToken, self).post(
            request, *args, **kwargs
        )
        response.data["warning"] = (
            "This method of obtaining a token is deprecated and will be removed. "
            "This request has been logged."
        )
        return response


class SitewideActionForm(forms.Form):
    ACTION_CLEAR_CACHE = "CLEAR_CACHE"
    ACTION_REBAKE_ALL_ASSERTIONS = "REBAKE_ALL_ASSERTIONS"
    ACTION_FIX_ISSUEDON = "FIX_ISSUEDON"

    ACTIONS = {
        ACTION_CLEAR_CACHE: clear_cache,
        ACTION_REBAKE_ALL_ASSERTIONS: rebake_all_assertions,
        ACTION_FIX_ISSUEDON: update_issuedon_all_assertions,
    }
    CHOICES = (
        (
            ACTION_CLEAR_CACHE,
            "Clear Cache",
        ),
        (
            ACTION_REBAKE_ALL_ASSERTIONS,
            "Rebake all assertions",
        ),
        (
            ACTION_FIX_ISSUEDON,
            "Re-process issuedOn for backpack assertions",
        ),
    )

    action = forms.ChoiceField(choices=CHOICES, required=True, label="Pick an action")
    confirmed = forms.BooleanField(
        required=True, label="Are you sure you want to perform this action?"
    )


class SitewideActionFormView(FormView):
    form_class = SitewideActionForm
    template_name = "admin/sitewide_actions.html"
    success_url = reverse_lazy("admin:index")

    @method_decorator(staff_member_required)
    def dispatch(self, request, *args, **kwargs):
        return super(SitewideActionFormView, self).dispatch(request, *args, **kwargs)

    def form_valid(self, form):
        action = form.ACTIONS[form.cleaned_data["action"]]

        if hasattr(action, "delay"):
            action.delay()
        else:
            action()

        return super(SitewideActionFormView, self).form_valid(form)


class RedirectToUiLogin(RedirectView):
    def get_redirect_url(self, *args, **kwargs):
        badgrapp = BadgrApp.objects.get_current()
        return (
            badgrapp.ui_login_redirect
            if badgrapp.ui_login_redirect is not None
            else badgrapp.email_confirmation_redirect
        )


class DocsAuthorizeRedirect(RedirectView):
    def get_redirect_url(self, *args, **kwargs):
        badgrapp = BadgrApp.objects.get_current(request=self.request)
        url = badgrapp.oauth_authorization_redirect
        if not url:
            url = "https://{cors}/auth/oauth2/authorize".format(cors=badgrapp.cors)

        query = self.request.META.get("QUERY_STRING", "")
        if query:
            url = "{}?{}".format(url, query)
        return url<|MERGE_RESOLUTION|>--- conflicted
+++ resolved
@@ -96,11 +96,7 @@
 
 
 def info_view(request, *args, **kwargs):
-<<<<<<< HEAD
-    return redirect(getattr(settings, 'LOGIN_BASE_URL'))
-=======
-    return redirect(getattr(settings, "LOGIN_REDIRECT_URL"))
->>>>>>> 3983d59d
+    return redirect(getattr(settings, "LOGIN_BASE_URL"))
 
 
 # TODO: It is possible to call this method without authentication, thus storing files on the server
