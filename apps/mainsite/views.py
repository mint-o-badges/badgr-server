import base64
from io import BytesIO
from datetime import datetime
import json
import time
import re
import os

from django import forms
from django.conf import settings
from django.contrib.admin.views.decorators import staff_member_required
from django.urls import reverse_lazy
from django.db import IntegrityError
from django.http import (
    HttpResponseServerError,
    HttpResponseNotFound,
    HttpResponseRedirect,
    HttpResponse
)
from django.shortcuts import redirect
from django.template import loader
from django.template.exceptions import TemplateDoesNotExist
from django.utils.decorators import method_decorator
from django.views.decorators.clickjacking import xframe_options_exempt
from django.views.generic import FormView, RedirectView
from rest_framework.authtoken.views import ObtainAuthToken
from rest_framework.permissions import AllowAny, IsAuthenticated
from rest_framework.renderers import JSONRenderer
from rest_framework.response import Response
from rest_framework.views import APIView
from rest_framework import status
from rest_framework.decorators import (
    permission_classes,
    authentication_classes,
    api_view,
)
from rest_framework.authentication import (
    SessionAuthentication,
    BasicAuthentication,
    TokenAuthentication,
)

from issuer.tasks import rebake_all_assertions, update_issuedon_all_assertions
from issuer.models import BadgeClass, LearningPath, LearningPathParticipant, QrCode, RequestedBadge, RequestedLearningPath
from issuer.serializers_v1 import RequestedBadgeSerializer, RequestedLearningPathSerializer
from mainsite.admin_actions import clear_cache
from mainsite.models import EmailBlacklist, BadgrApp
from mainsite.serializers import LegacyVerifiedAuthTokenSerializer
from mainsite.utils import createHash, createHmac
from random import randrange
import badgrlog
import mainsite

from django.views.decorators.csrf import csrf_exempt
from django.core.files.storage import DefaultStorage

import uuid
from django.http import JsonResponse
import requests
from requests_oauthlib import OAuth1
from issuer.permissions import is_badgeclass_staff, is_staff
from reportlab.lib.pagesizes import A4
from reportlab.lib.styles import getSampleStyleSheet, ParagraphStyle
from reportlab.lib.enums import TA_JUSTIFY, TA_CENTER
from reportlab.platypus import SimpleDocTemplate, Paragraph, Spacer, Image, Table
from reportlab.lib.colors import PCMYKColor
import math
from reportlab.lib.utils import ImageReader

logger = badgrlog.BadgrLogger()

##
#
#  Error Handler Views
#
##
@xframe_options_exempt
def error404(request, *args, **kwargs):
    try:
        template = loader.get_template("error/404.html")
    except TemplateDoesNotExist:
        return HttpResponseServerError(
            "<h1>Page not found (404)</h1>", content_type="text/html"
        )
    return HttpResponseNotFound(
        template.render(
            {
                "STATIC_URL": getattr(settings, "STATIC_URL", "/static/"),
            }
        )
    )


@xframe_options_exempt
def error500(request, *args, **kwargs):
    try:
        template = loader.get_template("error/500.html")
    except TemplateDoesNotExist:
        return HttpResponseServerError(
            "<h1>Server Error (500)</h1>", content_type="text/html"
        )
    return HttpResponseServerError(
        template.render(
            {
                "STATIC_URL": getattr(settings, "STATIC_URL", "/static/"),
            }
        )
    )


def info_view(request, *args, **kwargs):
    return redirect(getattr(settings, "LOGIN_BASE_URL"))


# TODO: It is possible to call this method without authentication, thus storing files on the server
@csrf_exempt
def upload(req):
    if req.method == "POST":
        uploaded_file = req.FILES["files"]
        file_extension = uploaded_file.name.split(".")[-1]
        random_filename = str(uuid.uuid4())
        final_filename = random_filename + "." + file_extension
        store = DefaultStorage()
        store.save(final_filename, uploaded_file)
    return JsonResponse({"filename": final_filename})


@api_view(["GET"])
@authentication_classes(
    [TokenAuthentication, SessionAuthentication, BasicAuthentication]
)
@permission_classes([IsAuthenticated])
def aiskills(req, searchterm):
    # The searchterm is encoded URL safe, meaning that + and / got replaced by - and _
    searchterm = searchterm.replace("-", "+").replace("_", "/")
    searchterm = base64.b64decode(searchterm).decode("utf-8")
    if req.method != "GET":
        return JsonResponse(
            {"error": "Method not allowed"}, status=status.HTTP_400_BAD_REQUEST
        )

    attempt_num = 0  # keep track of how many times we've retried
    while attempt_num < 4:
        apiKey = getattr(settings, "AISKILLS_API_KEY")
        endpoint = getattr(settings, "AISKILLS_ENDPOINT")
        params = {"api_key": apiKey}
        payload = {"text_to_analyze": searchterm}
        headers = {"Content-Type": "application/json", "accept": "application/json"}
        response = requests.post(
            endpoint, params=params, data=json.dumps(payload), headers=headers
        )
        if response.status_code == 200:
            data = response.json()
            return JsonResponse(data, status=status.HTTP_200_OK)
        elif response.status_code == 403 or response.status_code == 401:
            # Probably the API KEY was wrong
            return JsonResponse(
                {"error": "Couldn't authenticate against AI skills service!"},
                status=status.HTTP_500_INTERNAL_SERVER_ERROR,
            )
        elif response.status_code == 400:
            # Invalid input
            return JsonResponse(
                {"error": "Invalid searchterm!"}, status=status.HTTP_400_BAD_REQUEST
            )
        elif response.status_code == 500:
            # This is, weirdly enough, typically also an indication of an invalid searchterm
            return JsonResponse(
                {"error": extractErrorMessage500(response)},
                status=status.HTTP_400_BAD_REQUEST,
            )
        else:
            attempt_num += 1
            # You can probably use a logger to log the error here
            time.sleep(5)  # Wait for 5 seconds before re-trying

    return JsonResponse(
        {"error": f"Request failed with status code {response.status_code}"},
        status=response.status_code,
    )


@api_view(["GET"])
@permission_classes([AllowAny])
def createCaptchaChallenge(req):
    if req.method != "GET":
        return JsonResponse(
            {"error": "Method not allowed"}, status=status.HTTP_400_BAD_REQUEST
        )

    hmac_secret = getattr(settings, "ALTCHA_SECRET")

    salt = os.urandom(12).hex()
    number = randrange(10000, 100000, 1)
    challenge = createHash(salt, number)
    signature = createHmac(hmac_secret, challenge)

    ch = {
        "algorithm": "SHA-256",
        "challenge": challenge,
        "salt": salt,
        "signature": signature,
    }

    return JsonResponse(ch)

@api_view(["POST", "GET"])
@permission_classes([AllowAny])
def requestBadge(req, qrCodeId):
    if req.method != "POST" and req.method != "GET":
        return JsonResponse(
            {"error": "Method not allowed"}, status=status.HTTP_400_BAD_REQUEST
        )
    qrCode = QrCode.objects.get(entity_id=qrCodeId) 

    if req.method == "GET":
        requestedBadges = RequestedBadge.objects.filter(qrcode=qrCode)
        serializer = RequestedBadgeSerializer(requestedBadges, many=True)  
        return JsonResponse({"requested_badges": serializer.data}, status=status.HTTP_200_OK)
   
    elif req.method == "POST": 
        try:
            data = json.loads(req.data) 
        except json.JSONDecodeError:
            return JsonResponse({'error': 'Invalid JSON data'}, status=400)
        
        firstName = data.get('firstname')
        lastName = data.get('lastname')
        email = data.get('email')
        qrCodeId = data.get('qrCodeId')

        try: 
            qrCode = QrCode.objects.get(entity_id=qrCodeId)

        except QrCode.DoesNotExist:
            return JsonResponse({'error': 'Invalid qrCodeId'}, status=400)            

        badge = RequestedBadge(
            firstName = firstName,
            lastName = lastName,
            email = email,
        ) 

        badge.badgeclass = qrCode.badgeclass
        badge.qrcode = qrCode


        badge.save()

        return JsonResponse({"message": "Badge request received"}, status=status.HTTP_200_OK)

@api_view(["GET"])
@permission_classes([AllowAny])
def getVersion(req):
    if req.method != "GET":
        return JsonResponse(
            {"error": "Method not allowed"}, status=status.HTTP_400_BAD_REQUEST
        )
    version = mainsite.__build__

    return JsonResponse({"message": version}, status=status.HTTP_200_OK)


def PageSetup(canvas, doc, badgeImage, issuerImage):

    canvas.saveState()

    # Header
    try:
        if issuerImage is not None: 
            institutionImage = ImageReader(issuerImage)
            canvas.drawImage(institutionImage, 20, 705, width=80, height=80, mask="auto", preserveAspectRatio=True)
    except:
        oebLogo = ImageReader("{}images/Logo-Oeb.png".format(settings.STATIC_URL))  
        canvas.drawImage(oebLogo, 20, 710, width=80, height=80, mask="auto", preserveAspectRatio=True)

    page_width = canvas._pagesize[0]
    page_height = canvas._pagesize[1]
    canvas.setStrokeColor("#492E98")
    canvas.line(page_width / 2 - 185, 750, page_width / 2 + 250, 750)
    
    badge = ImageReader(badgeImage)
    canvas.drawImage(badge, 250, 200, width=100, height=100, mask="auto", preserveAspectRatio=True)

    arrow = ImageReader("{}images/arrow-qrcode-download.png".format(settings.STATIC_URL))
    canvas.drawImage(arrow, 100, 300, width=80, height=80, mask="auto", preserveAspectRatio=True)
    # TODO: change Font-family to rubik
    canvas.setFont("Rubik-Bold", 16)
    canvas.drawString(100, 275, "Hol' dir jetzt")
    canvas.drawString(100, 250, "deinen Badge!") 

    bottom_10_percent_height = page_height * 0.10
    canvas.setFillColor('#F1F0FF')  
    canvas.rect(0, 0, page_width, bottom_10_percent_height, stroke=0, fill=1)

    canvas.restoreState()

    canvas.saveState()
    footer_text = "ERSTELLT ÜBER"

    canvas.setFont("Rubik-Bold", 12)
    canvas.setFillColor("#323232")

    text_x = page_width / 2
    text_y = bottom_10_percent_height / 2
    canvas.drawCentredString(text_x, text_y, footer_text)


    text = '<a href="https://openbadges.education"><u><strong>OPENBADGES.EDUCATION</strong></u></a>'
    p = Paragraph(text, ParagraphStyle(name='oeb', fontSize=12, textColor='#1400ff', alignment=TA_CENTER))
    p.wrap(page_width, bottom_10_percent_height)
    p.drawOn(canvas, 0, text_y - 15)

@api_view(["POST", "GET"])
@permission_classes([IsAuthenticated])
def requestLearningPath(req, lpId):
    if req.method != "POST" and req.method != "GET":
        return JsonResponse(
            {"error": "Method not allowed"}, status=status.HTTP_400_BAD_REQUEST
        )
    try: 
        lp = LearningPath.objects.get(entity_id=lpId)
    except LearningPath.DoesNotExist:
        return JsonResponse({'error': 'Invalid learningPathId'}, status=400) 

    if req.method == "GET":
        requestedLearningPaths = RequestedLearningPath.objects.filter(learningpath=lp)
        serializer = RequestedLearningPathSerializer(requestedLearningPaths, many=True)  
        return JsonResponse({"requested_learningpaths": serializer.data}, status=status.HTTP_200_OK)
   
    elif req.method == "POST":           

        requestedLP = RequestedLearningPath() 

        requestedLP.learningpath = lp
        requestedLP.user = req.user


        requestedLP.save()

        return JsonResponse({"message": "LearningPath request received"}, status=status.HTTP_200_OK)
    
    elif req.method == "DELETE":
        requestedLP = RequestedLearningPath.objects.get(learningpath=lp, user=req.user)
        issuer = lp.issuer
        if (not is_staff(req.user, issuer)):
            return Response({'detail': 'Permission denied.'}, status=status.HTTP_403_FORBIDDEN)
        requestedLP.delete()

        return JsonResponse({"message": "LearningPath request deleted"}, status=status.HTTP_200_OK)

@api_view(["DELETE"])
@permission_classes([IsAuthenticated])
def deleteLpRequest(req, requestId):
    if req.method != "DELETE":
        return JsonResponse(
            {"error": "Method not allowed"}, status=status.HTTP_400_BAD_REQUEST
        )
    
    try:
        lpReq = RequestedLearningPath.objects.get(entity_id=requestId)
        lp = lpReq.learningpath
        issuer = lp.issuer

        if (not is_staff(req.user, issuer)):
            return Response({'detail': 'Permission denied.'}, status=status.HTTP_403_FORBIDDEN)

    except RequestedLearningPath.DoesNotExist:
        return JsonResponse({'error': 'Invalid requestId'}, status=400)            

    lpReq.delete()

    return JsonResponse({"message": "Learningpath request deleted"}, status=status.HTTP_200_OK)


@api_view(["DELETE"])
@permission_classes([IsAuthenticated])
def deleteBadgeRequest(req, requestId):
    if req.method != "DELETE":
        return JsonResponse(
            {"error": "Method not allowed"}, status=status.HTTP_400_BAD_REQUEST
        )
    
    try:
        badge = RequestedBadge.objects.get(id=requestId)

        if (not is_badgeclass_staff(req.user, badge.badgeclass)):
            return Response({'detail': 'Permission denied.'}, status=status.HTTP_403_FORBIDDEN)

    except RequestedBadge.DoesNotExist:
        return JsonResponse({'error': 'Invalid requestId'}, status=400)            

    badge.delete()

    return JsonResponse({"message": "Badge request deleted"}, status=status.HTTP_200_OK)

@api_view(["GET"])
@permission_classes([IsAuthenticated])
def badgeRequestsByBadgeClass(req, badgeSlug):
    if req.method != "GET":
        return JsonResponse(
            {"error": "Method not allowed"}, status=status.HTTP_400_BAD_REQUEST
        )
    
    requestedBadgesCount = 0
    try:
        badgeClass = BadgeClass.objects.get(entity_id=badgeSlug)
    except BadgeClass.DoesNotExist:
        return JsonResponse({'error': 'Invalid badgeSlug'}, status=400)

    if (not is_badgeclass_staff(req.user, badgeClass)):
        return Response({'detail': 'Permission denied.'}, status=status.HTTP_403_FORBIDDEN)
    
    requestedBadgesCount = RequestedBadge.objects.filter(badgeclass=badgeClass).count()
    return JsonResponse({"request_count": requestedBadgesCount}, status=status.HTTP_200_OK)

def create_page(response, page_content, badgeImage, issuerImage):
    doc = SimpleDocTemplate(response,pagesize=A4)
    
    styles = getSampleStyleSheet()
    styles.add(ParagraphStyle(name='Justify', alignment=TA_JUSTIFY))
    
    Story = []
    Story.extend(page_content)

    doc.build(Story, onFirstPage=lambda canvas, doc: PageSetup(canvas, doc, badgeImage, issuerImage))

@api_view(["POST"])
@permission_classes([IsAuthenticated])
def downloadQrCode(request, *args, **kwargs):
    if request.method != "POST":
        return JsonResponse(
            {"error": "Method not allowed"}, status=status.HTTP_400_BAD_REQUEST
        )
    badgeSlug = kwargs.get("badgeSlug")

    try: 
        badge = BadgeClass.objects.get(entity_id=badgeSlug)
    except BadgeClass.DoesNotExist:
        return JsonResponse({'error': 'Invalid badgeSlug'}, status=400)
    
    if (not is_badgeclass_staff(request.user, badge)):
            return Response({'detail': 'Permission denied.'}, status=status.HTTP_403_FORBIDDEN)

    image_data = request.data.get("image")

    image_data = image_data.split(",")[1]  # Remove the data URL prefix
    image_bytes = base64.b64decode(image_data)
    
    image_stream = BytesIO(image_bytes)

    response = HttpResponse(content_type="application/pdf")
    response["Content-Disposition"] = 'inline; filename="qrcode.pdf"'
    Story = []

    Story.append(Spacer(1, 100))
    
    badgeTitle_style = ParagraphStyle(name='BadgeTitle', fontSize=24, leading=30, textColor='#492E98', alignment=TA_CENTER)


    badgeTitle = f"<strong>{badge.name}</strong>"
    Story.append(Paragraph(badgeTitle, badgeTitle_style))
    Story.append(Spacer(1, 35))

    image = Image(image_stream, width=250, height=250) 
    table_data = [[image]]
    table = Table(table_data, colWidths=250, rowHeights=250, cornerRadii=[15,15,15,15])

    table.setStyle([
        ('ALIGN', (0, 0), (-1, -1), 'CENTER'),  
        ('VALIGN', (0, 0), (-1, -1), 'MIDDLE'), 
        ('GRID', (0, 0), (-1, -1), 3, '#492E98'), 
        ('TOPPADDING', (0, 0), (-1, -1), 0),  # Remove paddings
        ('BOTTOMPADDING', (0, 0), (-1, -1), 0),  
        ('LEFTPADDING', (0, 0), (-1, -1), 0),  
        ('RIGHTPADDING', (0, 0), (-1, -1), 0)  
    ])
    Story.append(table)
    Story.append(Spacer(1, 125))

    badgeImage = badge.image

    issuerImage = badge.issuer.image

    # issued_by_style = ParagraphStyle(name='Issued_By', fontSize=18, textColor='#492E98', alignment=TA_CENTER)
    # text = f"<strong>- Vergeben von: {badge.issuer.name}</strong> -"
    # Story.append(Paragraph(text, issued_by_style))   

    create_page(response, Story, badgeImage, issuerImage)

    return response
    
@api_view(["POST"])
@permission_classes([IsAuthenticated])
def participateInLearningPath(req, learningPathId):
    if req.method != "POST":
        return JsonResponse(
            {"error": "Method not allowed"}, status=status.HTTP_400_BAD_REQUEST
        )
<<<<<<< HEAD
    
    if req.method == "POST":
        try:
            lp = LearningPath.objects.get(entity_id=learningPathId)

        except LearningPath.DoesNotExist:
            return JsonResponse({'error': 'Invalid learningPathId'}, status=400) 
        
        participant, created = LearningPathParticipant.objects.get_or_create(
            user=req.user,
            learning_path=lp,
        )
        
        if not created:
            # User is already a participant, so they want to quit participating
            participant.delete()
            return JsonResponse({'message': 'Successfully removed participation'}, status=200)
        else:
            participant.save()
            return JsonResponse({'message': 'Successfully joined the learning path'}, status=200)

@api_view(["PUT", "DELETE"])
@permission_classes([IsAuthenticated])
def updateLearningPathparticipant(req, participantId):
    if req.method != "PUT" and req.method != "DELETE":
        return JsonResponse(
            {"error": "Method not allowed"}, status=status.HTTP_400_BAD_REQUEST
        )
    try:
        participant = LearningPathParticipant.objects.get(entity_id=participantId)

    except LearningPathParticipant.DoesNotExist:
        return JsonResponse({'error': 'Invalid participantId'}, status=400) 
    
=======
    
    if req.method == "POST":
        try:
            lp = LearningPath.objects.get(entity_id=learningPathId)

        except LearningPath.DoesNotExist:
            return JsonResponse({'error': 'Invalid learningPathId'}, status=400) 
        
        participant, created = LearningPathParticipant.objects.get_or_create(
            user=req.user,
            learning_path=lp,
        )
        
        if not created:
            # User is already a participant, so they want to quit participating
            participant.delete()
            return JsonResponse({'message': 'Successfully removed participation'}, status=200)
        else:
            participant.save()
            return JsonResponse({'message': 'Successfully joined the learning path'}, status=200)

@api_view(["PUT", "DELETE"])
@permission_classes([IsAuthenticated])
def updateLearningPathparticipant(req, participantId):
    if req.method != "PUT" and req.method != "DELETE":
        return JsonResponse(
            {"error": "Method not allowed"}, status=status.HTTP_400_BAD_REQUEST
        )
    try:
        participant = LearningPathParticipant.objects.get(entity_id=participantId)

    except LearningPathParticipant.DoesNotExist:
        return JsonResponse({'error': 'Invalid participantId'}, status=400) 
    
>>>>>>> 13224f6b
    if req.method == "PUT":

        participant.completed_at = datetime.now()
        participant.save()
        return JsonResponse({'message': 'Successfully updated learning path participant'}, status=200)

    elif req.method == "DELETE":
        participant.delete()
        return JsonResponse({'message': 'Successfully deleted learning path participant'}, status=200)

def extractErrorMessage500(response: Response):
    expression = re.compile("<pre>Error: ([^<]+)<br>")
    match = expression.search(response.text)
    return match.group(1) if match else "Invalid searchterm! (Unknown error)"


@api_view(["GET"])
@authentication_classes(
    [TokenAuthentication, SessionAuthentication, BasicAuthentication]
)
@permission_classes([IsAuthenticated])
def nounproject(req, searchterm, page):
    if req.method == "GET":
        attempt_num = 0  # keep track of how many times we've retried
        while attempt_num < 4:
            auth = OAuth1(
                getattr(settings, "NOUNPROJECT_API_KEY"),
                getattr(settings, "NOUNPROJECT_SECRET"),
            )
            endpoint = (
                "http://api.thenounproject.com/v2/icon?query="
                + searchterm
                + "&limit=10&page="
                + page
            )
            response = requests.get(endpoint, auth=auth)
            if response.status_code == 200:
                data = response.json()
                return JsonResponse(data, status=status.HTTP_200_OK)
            elif response.status_code == 403:
                # Probably the API KEY / SECRET was wrong
                return JsonResponse(
                    {"error": "Couldn't authenticate against thenounproject!"},
                    status=status.HTTP_500_INTERNAL_SERVER_ERROR,
                )
            else:
                attempt_num += 1
                # You can probably use a logger to log the error here
                time.sleep(5)  # Wait for 5 seconds before re-trying

        return JsonResponse(
            {"error": f"Request failed with status code {response.status_code}"},
            status=response.status_code,
        )
    else:
        return JsonResponse(
            {"error": "Method not allowed"}, status=status.HTTP_400_BAD_REQUEST
        )


def email_unsubscribe_response(request, message, error=False):
    badgr_app_pk = request.GET.get("a", None)

    badgr_app = BadgrApp.objects.get_by_id_or_default(badgr_app_pk)

    query_param = "infoMessage" if error else "authError"
    redirect_url = "{url}?{query_param}={message}".format(
        url=badgr_app.ui_login_redirect, query_param=query_param, message=message
    )
    return HttpResponseRedirect(redirect_to=redirect_url)


def email_unsubscribe(request, *args, **kwargs):
    if time.time() > int(kwargs["expiration"]):
        return email_unsubscribe_response(
            request, "Your unsubscription link has expired.", error=True
        )

    try:
        email = base64.b64decode(kwargs["email_encoded"]).decode("utf-8")
    except TypeError:
        logger.event(
            badgrlog.BlacklistUnsubscribeInvalidLinkEvent(kwargs["email_encoded"])
        )
        return email_unsubscribe_response(
            request, "Invalid unsubscribe link.", error=True
        )

    if not EmailBlacklist.verify_email_signature(**kwargs):
        logger.event(badgrlog.BlacklistUnsubscribeInvalidLinkEvent(email))
        return email_unsubscribe_response(
            request, "Invalid unsubscribe link.", error=True
        )

    blacklist_instance = EmailBlacklist(email=email)
    try:
        blacklist_instance.save()
        logger.event(badgrlog.BlacklistUnsubscribeRequestSuccessEvent(email))
    except IntegrityError:
        pass
    except Exception:
        logger.event(badgrlog.BlacklistUnsubscribeRequestFailedEvent(email))
        return email_unsubscribe_response(
            request, "Failed to unsubscribe email.", error=True
        )

    return email_unsubscribe_response(
        request,
        "You will no longer receive email notifications for earned"
        " badges from this domain.",
    )


class AppleAppSiteAssociation(APIView):
    renderer_classes = (JSONRenderer,)
    permission_classes = (AllowAny,)

    def get(self, request):
        data = {"applinks": {"apps": [], "details": []}}

        for app_id in getattr(settings, "APPLE_APP_IDS", []):
            data["applinks"]["details"].append(app_id)

        return Response(data=data)


class LegacyLoginAndObtainAuthToken(ObtainAuthToken):
    serializer_class = LegacyVerifiedAuthTokenSerializer

    def post(self, request, *args, **kwargs):
        response = super(LegacyLoginAndObtainAuthToken, self).post(
            request, *args, **kwargs
        )
        response.data["warning"] = (
            "This method of obtaining a token is deprecated and will be removed. "
            "This request has been logged."
        )
        return response


class SitewideActionForm(forms.Form):
    ACTION_CLEAR_CACHE = "CLEAR_CACHE"
    ACTION_REBAKE_ALL_ASSERTIONS = "REBAKE_ALL_ASSERTIONS"
    ACTION_FIX_ISSUEDON = "FIX_ISSUEDON"

    ACTIONS = {
        ACTION_CLEAR_CACHE: clear_cache,
        ACTION_REBAKE_ALL_ASSERTIONS: rebake_all_assertions,
        ACTION_FIX_ISSUEDON: update_issuedon_all_assertions,
    }
    CHOICES = (
        (
            ACTION_CLEAR_CACHE,
            "Clear Cache",
        ),
        (
            ACTION_REBAKE_ALL_ASSERTIONS,
            "Rebake all assertions",
        ),
        (
            ACTION_FIX_ISSUEDON,
            "Re-process issuedOn for backpack assertions",
        ),
    )

    action = forms.ChoiceField(choices=CHOICES, required=True, label="Pick an action")
    confirmed = forms.BooleanField(
        required=True, label="Are you sure you want to perform this action?"
    )


class SitewideActionFormView(FormView):
    form_class = SitewideActionForm
    template_name = "admin/sitewide_actions.html"
    success_url = reverse_lazy("admin:index")

    @method_decorator(staff_member_required)
    def dispatch(self, request, *args, **kwargs):
        return super(SitewideActionFormView, self).dispatch(request, *args, **kwargs)

    def form_valid(self, form):
        action = form.ACTIONS[form.cleaned_data["action"]]

        if hasattr(action, "delay"):
            action.delay()
        else:
            action()

        return super(SitewideActionFormView, self).form_valid(form)


class RedirectToUiLogin(RedirectView):
    def get_redirect_url(self, *args, **kwargs):
        badgrapp = BadgrApp.objects.get_current()
        return (
            badgrapp.ui_login_redirect
            if badgrapp.ui_login_redirect is not None
            else badgrapp.email_confirmation_redirect
        )


class DocsAuthorizeRedirect(RedirectView):
    def get_redirect_url(self, *args, **kwargs):
        badgrapp = BadgrApp.objects.get_current(request=self.request)
        url = badgrapp.oauth_authorization_redirect
        if not url:
            url = "https://{cors}/auth/oauth2/authorize".format(cors=badgrapp.cors)

        query = self.request.META.get("QUERY_STRING", "")
        if query:
            url = "{}?{}".format(url, query)
        return url<|MERGE_RESOLUTION|>--- conflicted
+++ resolved
@@ -497,7 +497,6 @@
         return JsonResponse(
             {"error": "Method not allowed"}, status=status.HTTP_400_BAD_REQUEST
         )
-<<<<<<< HEAD
     
     if req.method == "POST":
         try:
@@ -532,42 +531,6 @@
     except LearningPathParticipant.DoesNotExist:
         return JsonResponse({'error': 'Invalid participantId'}, status=400) 
     
-=======
-    
-    if req.method == "POST":
-        try:
-            lp = LearningPath.objects.get(entity_id=learningPathId)
-
-        except LearningPath.DoesNotExist:
-            return JsonResponse({'error': 'Invalid learningPathId'}, status=400) 
-        
-        participant, created = LearningPathParticipant.objects.get_or_create(
-            user=req.user,
-            learning_path=lp,
-        )
-        
-        if not created:
-            # User is already a participant, so they want to quit participating
-            participant.delete()
-            return JsonResponse({'message': 'Successfully removed participation'}, status=200)
-        else:
-            participant.save()
-            return JsonResponse({'message': 'Successfully joined the learning path'}, status=200)
-
-@api_view(["PUT", "DELETE"])
-@permission_classes([IsAuthenticated])
-def updateLearningPathparticipant(req, participantId):
-    if req.method != "PUT" and req.method != "DELETE":
-        return JsonResponse(
-            {"error": "Method not allowed"}, status=status.HTTP_400_BAD_REQUEST
-        )
-    try:
-        participant = LearningPathParticipant.objects.get(entity_id=participantId)
-
-    except LearningPathParticipant.DoesNotExist:
-        return JsonResponse({'error': 'Invalid participantId'}, status=400) 
-    
->>>>>>> 13224f6b
     if req.method == "PUT":
 
         participant.completed_at = datetime.now()
