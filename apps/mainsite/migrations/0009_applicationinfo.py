--- conflicted
+++ resolved
@@ -11,12 +11,7 @@
 
     dependencies = [
         migrations.swappable_dependency(settings.OAUTH2_PROVIDER_APPLICATION_MODEL),
-<<<<<<< HEAD
         ('mainsite', '0008_auto_20170711_1326'),
-        ('oauth2_provider', '0005_auto_20170514_1141'),
-=======
-        ('mainsite', '0008_auto_20170711_1326'), ('oauth2_provider', '0005_auto_20170514_1141'),
->>>>>>> 7b58224a
     ]
 
     operations = [
