import datetime

from django.conf import settings
from django.utils import timezone
from oauth2_provider.models import Application
from oauth2_provider.oauth2_backends import get_oauthlib_core
from rest_framework.authentication import BaseAuthentication, TokenAuthentication
from rest_framework.permissions import BasePermission

<<<<<<< HEAD
from apps.mainsite.utils import validate_altcha
import badgrlog


badgrlogger = badgrlog.BadgrLogger()

=======
import logging
logger = logging.getLogger("Badgr.Events")
>>>>>>> e8bcd788

class BadgrOAuth2Authentication(BaseAuthentication):
    www_authenticate_realm = "api"

    def authenticate_header(self, request):
        return 'Bearer realm="%s"' % self.www_authenticate_realm

    def authenticate(self, request):
        """
        Returns two-tuple of (user, token) if authentication succeeds,
        or None otherwise.
        """
        oauthlib_core = get_oauthlib_core()
        valid, r = oauthlib_core.verify_request(request, scopes=[])
        if valid:
            token_session_timeout = getattr(
                settings, "OAUTH2_TOKEN_SESSION_TIMEOUT_SECONDS", None
            )
            if token_session_timeout is not None:
                half_expiration_ahead = timezone.now() + datetime.timedelta(
                    seconds=token_session_timeout / 2
                )
                if r.access_token.expires < half_expiration_ahead:
                    r.access_token.expires = timezone.now() + datetime.timedelta(
                        seconds=token_session_timeout
                    )
                    r.access_token.save()
            if (
                r.client.authorization_grant_type
                == Application.GRANT_CLIENT_CREDENTIALS
            ):
                return r.client.user, r.access_token
            else:
                return r.access_token.user, r.access_token
        else:
            return None


class LoggedLegacyTokenAuthentication(TokenAuthentication):
    def authenticate(self, request):
        authenticated_credentials = super(
            LoggedLegacyTokenAuthentication, self
        ).authenticate(request)
        if authenticated_credentials is not None:
<<<<<<< HEAD
            badgrlogger.event(
                badgrlog.DeprecatedApiAuthToken(
                    request, authenticated_credentials[0].username
                )
            )
        return authenticated_credentials

class ValidAltcha(BasePermission):
    def has_permission(self, request, view):
        if 'HTTP_X_OEB_ALTCHA' in request.META:
            return validate_altcha(request.META['HTTP_X_OEB_ALTCHA'], request)

        return False
=======
            logger.warning("Deprecated auth token")
            logger.info("Username: '%s'", authenticated_credentials[0].username)
        return authenticated_credentials
>>>>>>> e8bcd788
<|MERGE_RESOLUTION|>--- conflicted
+++ resolved
@@ -7,17 +7,11 @@
 from rest_framework.authentication import BaseAuthentication, TokenAuthentication
 from rest_framework.permissions import BasePermission
 
-<<<<<<< HEAD
 from apps.mainsite.utils import validate_altcha
-import badgrlog
+import logging
 
+logger = logging.getLogger("Badgr.Events")
 
-badgrlogger = badgrlog.BadgrLogger()
-
-=======
-import logging
-logger = logging.getLogger("Badgr.Events")
->>>>>>> e8bcd788
 
 class BadgrOAuth2Authentication(BaseAuthentication):
     www_authenticate_realm = "api"
@@ -62,22 +56,14 @@
             LoggedLegacyTokenAuthentication, self
         ).authenticate(request)
         if authenticated_credentials is not None:
-<<<<<<< HEAD
-            badgrlogger.event(
-                badgrlog.DeprecatedApiAuthToken(
-                    request, authenticated_credentials[0].username
-                )
-            )
+            logger.warning("Deprecated auth token")
+            logger.info("Username: '%s'", authenticated_credentials[0].username)
         return authenticated_credentials
+
 
 class ValidAltcha(BasePermission):
     def has_permission(self, request, view):
-        if 'HTTP_X_OEB_ALTCHA' in request.META:
-            return validate_altcha(request.META['HTTP_X_OEB_ALTCHA'], request)
+        if "HTTP_X_OEB_ALTCHA" in request.META:
+            return validate_altcha(request.META["HTTP_X_OEB_ALTCHA"], request)
 
-        return False
-=======
-            logger.warning("Deprecated auth token")
-            logger.info("Username: '%s'", authenticated_credentials[0].username)
-        return authenticated_credentials
->>>>>>> e8bcd788
+        return False