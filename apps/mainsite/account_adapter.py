from io import BytesIO
import logging
import urllib.request
import urllib.parse
import urllib.error
import urllib.parse
import os

from allauth.account.adapter import DefaultAccountAdapter, get_adapter
from allauth.account.models import EmailConfirmation, EmailConfirmationHMAC
from allauth.account.utils import user_pk_to_url_str
from allauth.exceptions import ImmediateHttpResponse
from django.conf import settings
from django.contrib.auth.tokens import default_token_generator
from django.contrib.sites.shortcuts import get_current_site
from django.urls import resolve, Resolver404, reverse
from django.utils.safestring import mark_safe

from issuer.models import BadgeClass, BadgeInstance
from badgeuser.authcode import authcode_for_accesstoken
from badgeuser.models import BadgeUser, CachedEmailAddress
import badgrlog
from badgrsocialauth.utils import set_session_badgr_app
from mainsite.models import BadgrApp, EmailBlacklist, AccessTokenProxy
from mainsite.utils import OriginSetting, set_url_query_params
from backpack.views import add_recipient_name, add_title, add_description, addBadgeImage, add_issuerImage, add_issuedBy, RoundedRectFlowable, AllPageSetup, PageNumCanvas
from reportlab.lib.pagesizes import A4
from reportlab.platypus import SimpleDocTemplate, Table, Paragraph, Spacer, PageBreak
from reportlab.lib.styles import getSampleStyleSheet, ParagraphStyle
from reportlab.lib.enums import TA_JUSTIFY, TA_LEFT

logger = badgrlog.BadgrLogger()

def generate_pdf_content(slug):
        if slug is None:
            raise ValueError("Missing slug parameter")
        
        try:
            badgeinstance = BadgeInstance.objects.get(entity_id=slug)
        except BadgeInstance.DoesNotExist:
            raise ValueError("BadgeInstance not found")
        try:
            badgeclass = BadgeClass.objects.get(
                entity_id=badgeinstance.badgeclass.entity_id
            )
        except BadgeClass.DoesNotExist:
            raise ValueError("BadgeClass not found")

        badgeuser = None
        try: 
            badgeuser = BadgeUser.objects.get(email=badgeinstance.recipient_identifier)  
        except BadgeUser.DoesNotExist:
            logger = logging.getLogger(__name__)
            logger.warning("Could not find badgeuser")
        
        first_page_content = []
        if badgeuser is not None: 
            first_name = badgeuser.first_name.capitalize()
            last_name = badgeuser.last_name.capitalize()
            add_recipient_name(first_page_content, first_name, last_name, badgeinstance.issued_on) 
        else: 
            first_name = None
            last_name = None
            add_recipient_name(first_page_content, badgeinstance.recipient_identifier, '', badgeinstance.issued_on)    

        competencies = badgeclass.json["extensions:CompetencyExtension"]


        addBadgeImage(first_page_content, badgeclass.image)

        add_title(first_page_content, badgeclass.name)  

        add_description(first_page_content, badgeclass.description)

        add_issuedBy(first_page_content, badgeinstance.issuer.name)

        try:
            add_issuerImage(first_page_content, badgeclass.issuer.image)
        except:
            pass    
        
        buffer = BytesIO()
        doc = SimpleDocTemplate(buffer, pagesize=A4)
    
        styles = getSampleStyleSheet()
        styles.add(ParagraphStyle(name='Justify', alignment=TA_JUSTIFY))
        
        Story = []

        # Add first page content to the story
        Story.extend(first_page_content)

        num_competencies = len(competencies)

        if num_competencies > 0:
                esco = any(c['escoID'] for c in competencies)
                competenciesPerPage = 5

                Story.append(PageBreak())
                Story.append(Spacer(1, 75))

                title_style = ParagraphStyle(name='Title', fontSize=24, textColor='#492E98', alignment=TA_LEFT)
                text_style = ParagraphStyle(name='Text', fontSize=14, textColor='#492E98', alignment=TA_LEFT)

                Story.append(Paragraph("<strong>Kompetenzen</strong>", title_style))
                Story.append(Spacer(1, 25))


                if first_name and last_name:
                    text = "die <strong>%s %s</strong> mit dem Badge" % (first_name, last_name)
                else: 
                    text = "die <strong>%s</strong> mit dem Badge" % badgeinstance.recipient_identifier    
                Story.append(Paragraph(text, text_style))
                Story.append(Spacer(1, 20))


                text = " <strong>%s</strong> erworben hat:" % badgeclass.name
                Story.append(Paragraph(text, text_style)) 
                Story.append(Spacer(1, 20)) 

                text_style = ParagraphStyle(name='Text', fontSize=18, leading=16, textColor='#492E98', alignment=TA_LEFT)      

                for i in range(num_competencies):
                    if i != 0 and i % competenciesPerPage == 0: 
                        Story.append(PageBreak())
                        Story.append(Spacer(1, 75))
                        Story.append(Paragraph("<strong>Kompetenzen</strong>", title_style))
                        Story.append(Spacer(1, 25))

                        if first_name and last_name:
                            text = "die <strong>%s %s</strong> mit dem Badge" % (first_name, last_name)
                        else: 
                            text = "die <strong>%s</strong> mit dem Badge" % badgeinstance.recipient_identifier    
                        Story.append(Paragraph(text, text_style))
                        Story.append(Spacer(1, 20))


                        text = " <strong>%s</strong> erworben hat:" % badgeclass.name
                        Story.append(Paragraph(text, text_style)) 
                        Story.append(Spacer(1, 20)) 

                    studyload = "%s Minuten" % competencies[i]['studyLoad']
<<<<<<< HEAD

                    if competencies[i]['studyLoad'] > 120:
                        studyload = "%s Stunden" % int(competencies[i]['studyLoad'] / 60 )
                    competency = competencies[i]['name']
=======
                    if competencies[i]['studyLoad'] > 120:
                        studyload = "%s Stunden" % int(competencies[i]['studyLoad'] / 60 )
                    competency_name = competencies[i]['name']
                    competency = (competency_name[:35] + '...') if len(competency_name) > 35 else competency_name 
>>>>>>> 2fb21b60
                    rounded_rect = RoundedRectFlowable(0, -1, 450, 45, 10, text=competency, strokecolor="#492E98", fillcolor="#F5F5F5", studyload = studyload, esco = competencies[i]['escoID'])

                    Story.append(rounded_rect)    
                    Story.append(Spacer(1, 20))   
                    
                if esco: 
                    Story.append(Spacer(1, 100))
                    text_style = ParagraphStyle(name='Text_Style', fontSize=12, leading=20, alignment=TA_LEFT)
                    link_text = '<span><i>(E) = Kompetenz nach ESCO (European Skills, Competences, Qualifications and Occupations) <br/>' \
                    'Die Kompetenzbeschreibungen gemäß ESCO sind abrufbar über <a color="blue" href="https://esco.ec.europa.eu/de">https://esco.ec.europa.eu/de</a>.</i></span>'
                    paragraph_with_link = Paragraph(link_text, text_style)
                    Story.append(paragraph_with_link) 
            
        doc.build(Story, onFirstPage=AllPageSetup, onLaterPages=AllPageSetup, canvasmaker=PageNumCanvas) 
        
        pdf_content = buffer.getvalue()
        
        buffer.close()
        
        return pdf_content

class BadgrAccountAdapter(DefaultAccountAdapter):

    EMAIL_FROM_STRING = ''

    def send_mail(self, template_prefix, email, context):
        context['STATIC_URL'] = getattr(settings, 'STATIC_URL')
        context['HTTP_ORIGIN'] = getattr(settings, 'HTTP_ORIGIN')
        context['PRIVACY_POLICY_URL'] = getattr(settings, 'PRIVACY_POLICY_URL', None)
        context['TERMS_OF_SERVICE_URL'] = getattr(settings, 'TERMS_OF_SERVICE_URL', None)
        context['GDPR_INFO_URL'] = getattr(settings, 'GDPR_INFO_URL', None)
        context['OPERATOR_STREET_ADDRESS'] = getattr(settings, 'OPERATOR_STREET_ADDRESS', None)
        context['OPERATOR_NAME'] = getattr(settings, 'OPERATOR_NAME', None)
        context['OPERATOR_URL'] = getattr(settings, 'OPERATOR_URL', None)

        if context.get('unsubscribe_url', None) is None:
            try:
                badgrapp_pk = context['badgr_app'].pk
            except (KeyError, AttributeError):
                badgrapp_pk = None
            context['unsubscribe_url'] = getattr(settings, 'HTTP_ORIGIN') + EmailBlacklist.generate_email_signature(
                email, badgrapp_pk)

        self.EMAIL_FROM_STRING = self.set_email_string(context)
        
        if template_prefix == 'issuer/email/notify_account_holder':
            context['mbr_block'] = True


        msg = self.render_mail(template_prefix, email, context)
        # badge_id is equal to the badge instance slug
        if template_prefix == 'issuer/email/notify_account_holder' or template_prefix == 'issuer/email/notify_earner':
            pdf_document = generate_pdf_content(context['badge_id'])
            badge_name = f"{context['badge_name']}.badge"
            img_path = os.path.join(settings.MEDIA_ROOT, "uploads", "badges", "assertion-{}.png".format(context.get('badge_id', None)))
            with open(img_path, 'rb') as f:
                badge_img = f.read()
            msg.attach(badge_name + '.png', badge_img, "badge_image/png")
            msg.attach(badge_name + '.pdf', pdf_document,'badge_certificate/pdf')
        logger.event(badgrlog.EmailRendered(msg))
        msg.send()

    def set_email_string(self, context):
        # site_name should not contain commas.
        # email sender name
        from_elements = [context.get('site_name', 'Open Educational Badges').replace(',', '')]

        # DEFAULT_FROM_EMAIL must not already have < > in it.
        default_from = getattr(settings, 'DEFAULT_FROM_EMAIL', '')
        if not default_from:
            raise NotImplementedError("DEFAULT_FROM_EMAIL setting must be defined.")
        elif '<' in default_from:
            return default_from
        else:
            from_elements.append("<{}>".format(default_from))

        return " ".join(from_elements)

    def get_from_email(self):
        return self.EMAIL_FROM_STRING

    def is_open_for_signup(self, request):
        return getattr(settings, 'OPEN_FOR_SIGNUP', True)

    def get_email_confirmation_redirect_url(self, request, badgr_app=None):
        """
        The URL to return to after successful e-mail confirmation.
        """
        if badgr_app is None:
            badgr_app = BadgrApp.objects.get_current(request)
            if not badgr_app:
                logger = logging.getLogger(self.__class__.__name__)
                logger.warning("Could not determine authorized badgr app")
                return super(BadgrAccountAdapter, self).get_email_confirmation_redirect_url(request)

        try:
            resolver_match = resolve(request.path)
            confirmation = EmailConfirmationHMAC.from_key(resolver_match.kwargs.get('confirm_id'))
            # publish changes to cache
            email_address = CachedEmailAddress.objects.get(pk=confirmation.email_address.pk)
            email_address.publish()

            query_params = {
                'email': email_address.email.encode('utf8')
            }
            # Pass source and signup along to UI
            source = request.query_params.get('source', None)
            if source:
                query_params['source'] = source

            signup = request.query_params.get('signup', None)
            if signup:
                query_params['signup'] = 'true'
                return set_url_query_params(badgr_app.get_path('/auth/welcome'), **query_params)
            else:
                return set_url_query_params(urllib.parse.urljoin(
                    badgr_app.email_confirmation_redirect.rstrip('/') + '/',
                    urllib.parse.quote(email_address.user.first_name.encode('utf8'))
                ), **query_params)

        except Resolver404 as xxx_todo_changeme:
            EmailConfirmation.DoesNotExist = xxx_todo_changeme
            return badgr_app.email_confirmation_redirect

    def get_email_confirmation_url(self, request, emailconfirmation, signup=False):
        url_name = "v1_api_user_email_confirm"
        temp_key = default_token_generator.make_token(emailconfirmation.email_address.user)
        token = "{uidb36}-{key}".format(uidb36=user_pk_to_url_str(emailconfirmation.email_address.user),
                                        key=temp_key)
        activate_url = OriginSetting.HTTP + reverse(url_name, kwargs={'confirm_id': emailconfirmation.key})
        badgrapp = BadgrApp.objects.get_current(request=request)
        tokenized_activate_url = "{url}?token={token}&a={badgrapp}".format(
            url=activate_url,
            token=token,
            badgrapp=badgrapp.id
        )

        # Add source and signup query params to the confimation url
        if request:
            source = None
            if hasattr(request, 'data'):
                source = request.data.get('source', None)
            elif hasattr(request, 'session'):
                source = request.session.get('source', None)

            if source:
                tokenized_activate_url = set_url_query_params(tokenized_activate_url, source=source)

            if signup:
                tokenized_activate_url = set_url_query_params(tokenized_activate_url, signup="true")

        return tokenized_activate_url

    def send_confirmation_mail(self, request, emailconfirmation, signup):
        current_site = get_current_site(request)
        activate_url = self.get_email_confirmation_url(
            request,
            emailconfirmation,
            signup)
        badgr_app = BadgrApp.objects.get_current(request, raise_exception=False)
        ctx = {
            "user": emailconfirmation.email_address.user,
            "email": emailconfirmation.email_address,
            "activate_url": mark_safe(activate_url),
            "current_site": current_site,
            "key": emailconfirmation.key,
            "badgr_app": badgr_app,
        }
        if signup:
            email_template = 'account/email/email_confirmation_signup'
        else:
            email_template = 'account/email/email_confirmation'
        get_adapter().send_mail(email_template,
                                emailconfirmation.email_address.email,
                                ctx)

    def get_login_redirect_url(self, request):
        """
        If successfully logged in, redirect to the front-end, including an authToken query parameter.
        """
        if request.user.is_authenticated:
            badgr_app = BadgrApp.objects.get_current(self.request)

            if badgr_app is not None:
                accesstoken = AccessTokenProxy.objects.generate_new_token_for_user(
                    request.user,
                    application=badgr_app.oauth_application if badgr_app.oauth_application_id else None,
                    scope='rw:backpack rw:profile rw:issuer')

                if badgr_app.use_auth_code_exchange:
                    authcode = authcode_for_accesstoken(accesstoken)
                    params = dict(authCode=authcode)
                else:
                    params = dict(authToken=accesstoken.token)

                return set_url_query_params(badgr_app.ui_login_redirect, **params)
        else:
            return '/'

    def login(self, request, user):
        """
        Guard against unverified users and preserve badgr_app session data
        across Django login() boundary.
        """
        badgr_app = BadgrApp.objects.get_current(request)

        if not user.verified and badgr_app.ui_login_redirect != badgr_app.ui_signup_success_redirect:
            # The usual case if a user gets here without a verified recipient
            # identifier is a new sign-up with an unverified email. If that's
            # the case, we just sent them a confirmation.
            # This is for UI clients that do not have the ability to function without a verified user identifier
            raise ImmediateHttpResponse(
                self.respond_email_verification_sent(request, user))

        ret = super(BadgrAccountAdapter, self).login(request, user)
        set_session_badgr_app(request, badgr_app)
        return ret

    def logout(self, request):
        badgrapp_pk = request.session.get('badgr_app_pk')
        super(BadgrAccountAdapter, self).logout(request)
        if badgrapp_pk:
            request.session['badgr_app_pk'] = badgrapp_pk<|MERGE_RESOLUTION|>--- conflicted
+++ resolved
@@ -140,17 +140,10 @@
                         Story.append(Spacer(1, 20)) 
 
                     studyload = "%s Minuten" % competencies[i]['studyLoad']
-<<<<<<< HEAD
-
-                    if competencies[i]['studyLoad'] > 120:
-                        studyload = "%s Stunden" % int(competencies[i]['studyLoad'] / 60 )
-                    competency = competencies[i]['name']
-=======
                     if competencies[i]['studyLoad'] > 120:
                         studyload = "%s Stunden" % int(competencies[i]['studyLoad'] / 60 )
                     competency_name = competencies[i]['name']
                     competency = (competency_name[:35] + '...') if len(competency_name) > 35 else competency_name 
->>>>>>> 2fb21b60
                     rounded_rect = RoundedRectFlowable(0, -1, 450, 45, 10, text=competency, strokecolor="#492E98", fillcolor="#F5F5F5", studyload = studyload, esco = competencies[i]['escoID'])
 
                     Story.append(rounded_rect)    
