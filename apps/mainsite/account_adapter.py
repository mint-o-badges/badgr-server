import logging
import urllib.request
import urllib.parse
import urllib.error
import urllib.parse
import os

from allauth.account.adapter import DefaultAccountAdapter, get_adapter
from allauth.account.models import EmailConfirmation, EmailConfirmationHMAC
from allauth.account.utils import user_pk_to_url_str
from allauth.exceptions import ImmediateHttpResponse
from django.conf import settings
from django.contrib.auth.tokens import default_token_generator
from django.contrib.sites.shortcuts import get_current_site
from django.urls import resolve, Resolver404, reverse
from django.utils.safestring import mark_safe

from issuer.models import BadgeClass, BadgeInstance
from badgeuser.authcode import authcode_for_accesstoken
from badgeuser.models import BadgeUser, CachedEmailAddress
import badgrlog
from badgrsocialauth.utils import set_session_badgr_app
from mainsite.models import BadgrApp, EmailBlacklist, AccessTokenProxy
from mainsite.utils import get_name, OriginSetting, set_url_query_params

from mainsite.badge_pdf import BadgePDFCreator

logger = badgrlog.BadgrLogger()


class BadgrAccountAdapter(DefaultAccountAdapter):
    def generate_pdf_content(self, slug, base_url):
        if slug is None:
            raise ValueError("Missing slug parameter")

        try:
            badgeinstance = BadgeInstance.objects.get(entity_id=slug)
        except BadgeInstance.DoesNotExist:
            raise ValueError("BadgeInstance not found")
        try:
            badgeclass = BadgeClass.objects.get(
                entity_id=badgeinstance.badgeclass.entity_id
            )
        except BadgeClass.DoesNotExist:
            raise ValueError("BadgeClass not found")

        try:
            get_name(badgeinstance)
        except BadgeUser.DoesNotExist:
            logger = logging.getLogger(__name__)
            logger.warning("Could not find badgeuser")

        pdf_creator = BadgePDFCreator()
        pdf_content = pdf_creator.generate_pdf(
            badgeinstance, badgeclass, origin=base_url
        )

        return pdf_content

    EMAIL_FROM_STRING = ""

<<<<<<< HEAD
    def send_mail(self, template_prefix, email, context):
        context["STATIC_URL"] = getattr(settings, "STATIC_URL")
        context["HTTP_ORIGIN"] = getattr(settings, "HTTP_ORIGIN")
        context["PRIVACY_POLICY_URL"] = getattr(settings, "PRIVACY_POLICY_URL", None)
        context["TERMS_OF_SERVICE_URL"] = getattr(
            settings, "TERMS_OF_SERVICE_URL", None
        )
        context["GDPR_INFO_URL"] = getattr(settings, "GDPR_INFO_URL", None)
        context["OPERATOR_STREET_ADDRESS"] = getattr(
            settings, "OPERATOR_STREET_ADDRESS", None
        )
        context["OPERATOR_NAME"] = getattr(settings, "OPERATOR_NAME", None)
        context["OPERATOR_URL"] = getattr(settings, "OPERATOR_URL", None)

        if context.get("unsubscribe_url", None) is None:
=======
    def send_mail(self, template_prefix, email, context, from_email=None):
        context['STATIC_URL'] = getattr(settings, 'STATIC_URL')
        context['HTTP_ORIGIN'] = getattr(settings, 'HTTP_ORIGIN')
        context['PRIVACY_POLICY_URL'] = getattr(settings, 'PRIVACY_POLICY_URL', None)
        context['TERMS_OF_SERVICE_URL'] = getattr(settings, 'TERMS_OF_SERVICE_URL', None)
        context['GDPR_INFO_URL'] = getattr(settings, 'GDPR_INFO_URL', None)
        context['OPERATOR_STREET_ADDRESS'] = getattr(settings, 'OPERATOR_STREET_ADDRESS', None)
        context['OPERATOR_NAME'] = getattr(settings, 'OPERATOR_NAME', None)
        context['OPERATOR_URL'] = getattr(settings, 'OPERATOR_URL', None)

        if context.get('unsubscribe_url', None) is None:
>>>>>>> c1a0ecbe
            try:
                badgrapp_pk = context["badgr_app"].pk
            except (KeyError, AttributeError):
                badgrapp_pk = None
            context["unsubscribe_url"] = getattr(
                settings, "HTTP_ORIGIN"
            ) + EmailBlacklist.generate_email_signature(email, badgrapp_pk)

        if from_email:
            self.EMAIL_FROM_STRING = from_email
        else:
            self.EMAIL_FROM_STRING = self.set_email_string(context)

        msg = self.render_mail(template_prefix, email, context)
        # badge_id is equal to the badge instance slug
        if template_prefix in (
            "issuer/email/notify_account_holder",
            "issuer/email/notify_earner",
            "issuer/email/notify_micro_degree_earner",
        ):
            pdf_document = context["pdf_document"]
            badge_name = f"{context['badge_name']}.badge"
            img_path = os.path.join(
                settings.MEDIA_ROOT,
                "uploads",
                "badges",
                "assertion-{}.png".format(context.get("badge_id", None)),
            )
            with open(img_path, "rb") as f:
                badge_img = f.read()
            msg.attach(badge_name + ".png", badge_img, "image/png")
            msg.attach(badge_name + ".pdf", pdf_document, "application/pdf")
        logger.event(badgrlog.EmailRendered(msg))
        msg.send()

    def set_email_string(self, context):
        # site_name should not contain commas.
        # email sender name
        from_elements = [
            context.get("site_name", "Open Educational Badges").replace(",", "")
        ]

        # DEFAULT_FROM_EMAIL must not already have < > in it.
        default_from = getattr(settings, "DEFAULT_FROM_EMAIL", "")
        if not default_from:
            raise NotImplementedError("DEFAULT_FROM_EMAIL setting must be defined.")
        elif "<" in default_from:
            return default_from
        else:
            from_elements.append("<{}>".format(default_from))

        return " ".join(from_elements)

    def get_from_email(self):
        return self.EMAIL_FROM_STRING

    def is_open_for_signup(self, request):
        return getattr(settings, "OPEN_FOR_SIGNUP", True)

    def get_email_confirmation_redirect_url(self, request, badgr_app=None):
        """
        The URL to return to after successful e-mail confirmation.
        """
        if badgr_app is None:
            badgr_app = BadgrApp.objects.get_current(request)
            if not badgr_app:
                logger = logging.getLogger(self.__class__.__name__)
                logger.warning("Could not determine authorized badgr app")
                return super(
                    BadgrAccountAdapter, self
                ).get_email_confirmation_redirect_url(request)

        try:
            resolver_match = resolve(request.path)
            confirmation = EmailConfirmationHMAC.from_key(
                resolver_match.kwargs.get("confirm_id")
            )
            # publish changes to cache
            email_address = CachedEmailAddress.objects.get(
                pk=confirmation.email_address.pk
            )
            email_address.publish()

            query_params = {"email": email_address.email.encode("utf8")}
            # Pass source and signup along to UI
            source = request.query_params.get("source", None)
            if source:
                query_params["source"] = source

            signup = request.query_params.get("signup", None)
            if signup:
                query_params["signup"] = "true"
                return set_url_query_params(
                    badgr_app.get_path("/auth/welcome"), **query_params
                )
            else:
                return set_url_query_params(
                    urllib.parse.urljoin(
                        badgr_app.email_confirmation_redirect.rstrip("/") + "/",
                        urllib.parse.quote(
                            email_address.user.first_name.encode("utf8")
                        ),
                    ),
                    **query_params,
                )

        except Resolver404 as xxx_todo_changeme:
            EmailConfirmation.DoesNotExist = xxx_todo_changeme
            return badgr_app.email_confirmation_redirect

    def get_email_confirmation_url(self, request, emailconfirmation, signup=False):
        url_name = "v1_api_user_email_confirm"
        temp_key = default_token_generator.make_token(
            emailconfirmation.email_address.user
        )
        token = "{uidb36}-{key}".format(
            uidb36=user_pk_to_url_str(emailconfirmation.email_address.user),
            key=temp_key,
        )
        activate_url = OriginSetting.HTTP + reverse(
            url_name, kwargs={"confirm_id": emailconfirmation.key}
        )
        badgrapp = BadgrApp.objects.get_current(request=request)
        tokenized_activate_url = "{url}?token={token}&a={badgrapp}".format(
            url=activate_url, token=token, badgrapp=badgrapp.id
        )

        # Add source and signup query params to the confimation url
        if request:
            source = None
            if hasattr(request, "data"):
                source = request.data.get("source", None)
            elif hasattr(request, "session"):
                source = request.session.get("source", None)

            if source:
                tokenized_activate_url = set_url_query_params(
                    tokenized_activate_url, source=source
                )

            if signup:
                tokenized_activate_url = set_url_query_params(
                    tokenized_activate_url, signup="true"
                )

        return tokenized_activate_url

    def send_confirmation_mail(self, request, emailconfirmation, signup):
        current_site = get_current_site(request)
        activate_url = self.get_email_confirmation_url(
            request, emailconfirmation, signup
        )
        badgr_app = BadgrApp.objects.get_current(request, raise_exception=False)
        ctx = {
            "user": emailconfirmation.email_address.user,
            "email": emailconfirmation.email_address,
            "activate_url": mark_safe(activate_url),
            "current_site": current_site,
            "key": emailconfirmation.key,
            "badgr_app": badgr_app,
        }
        if signup:
            email_template = "account/email/email_confirmation_signup"
        else:
            email_template = "account/email/email_confirmation"
        get_adapter().send_mail(
            email_template, emailconfirmation.email_address.email, ctx
        )

    def get_login_redirect_url(self, request):
        """
        If successfully logged in, redirect to the front-end, including an authToken query parameter.
        """
        if request.user.is_authenticated:
            badgr_app = BadgrApp.objects.get_current(self.request)

            if badgr_app is not None:
                accesstoken = AccessTokenProxy.objects.generate_new_token_for_user(
                    request.user,
                    application=badgr_app.oauth_application
                    if badgr_app.oauth_application_id
                    else None,
                    scope="rw:backpack rw:profile rw:issuer",
                )

                if badgr_app.use_auth_code_exchange:
                    authcode = authcode_for_accesstoken(accesstoken)
                    params = dict(authCode=authcode)
                else:
                    params = dict(authToken=accesstoken.token)

                return set_url_query_params(badgr_app.ui_login_redirect, **params)
        else:
            return "/"

    def login(self, request, user):
        """
        Guard against unverified users and preserve badgr_app session data
        across Django login() boundary.
        """
        badgr_app = BadgrApp.objects.get_current(request)

        if (
            not user.verified
            and badgr_app.ui_login_redirect != badgr_app.ui_signup_success_redirect
        ):
            # The usual case if a user gets here without a verified recipient
            # identifier is a new sign-up with an unverified email. If that's
            # the case, we just sent them a confirmation.
            # This is for UI clients that do not have the ability to function without a verified user identifier
            raise ImmediateHttpResponse(
                self.respond_email_verification_sent(request, user)
            )

        ret = super(BadgrAccountAdapter, self).login(request, user)
        set_session_badgr_app(request, badgr_app)
        return ret

    def logout(self, request):
        badgrapp_pk = request.session.get("badgr_app_pk")
        super(BadgrAccountAdapter, self).logout(request)
        if badgrapp_pk:
            request.session["badgr_app_pk"] = badgrapp_pk<|MERGE_RESOLUTION|>--- conflicted
+++ resolved
@@ -59,8 +59,7 @@
 
     EMAIL_FROM_STRING = ""
 
-<<<<<<< HEAD
-    def send_mail(self, template_prefix, email, context):
+    def send_mail(self, template_prefix, email, context, from_email=None):
         context["STATIC_URL"] = getattr(settings, "STATIC_URL")
         context["HTTP_ORIGIN"] = getattr(settings, "HTTP_ORIGIN")
         context["PRIVACY_POLICY_URL"] = getattr(settings, "PRIVACY_POLICY_URL", None)
@@ -75,19 +74,6 @@
         context["OPERATOR_URL"] = getattr(settings, "OPERATOR_URL", None)
 
         if context.get("unsubscribe_url", None) is None:
-=======
-    def send_mail(self, template_prefix, email, context, from_email=None):
-        context['STATIC_URL'] = getattr(settings, 'STATIC_URL')
-        context['HTTP_ORIGIN'] = getattr(settings, 'HTTP_ORIGIN')
-        context['PRIVACY_POLICY_URL'] = getattr(settings, 'PRIVACY_POLICY_URL', None)
-        context['TERMS_OF_SERVICE_URL'] = getattr(settings, 'TERMS_OF_SERVICE_URL', None)
-        context['GDPR_INFO_URL'] = getattr(settings, 'GDPR_INFO_URL', None)
-        context['OPERATOR_STREET_ADDRESS'] = getattr(settings, 'OPERATOR_STREET_ADDRESS', None)
-        context['OPERATOR_NAME'] = getattr(settings, 'OPERATOR_NAME', None)
-        context['OPERATOR_URL'] = getattr(settings, 'OPERATOR_URL', None)
-
-        if context.get('unsubscribe_url', None) is None:
->>>>>>> c1a0ecbe
             try:
                 badgrapp_pk = context["badgr_app"].pk
             except (KeyError, AttributeError):
