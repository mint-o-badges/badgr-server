from io import BytesIO
import logging
import urllib.request
import urllib.parse
import urllib.error
import urllib.parse
import os

from allauth.account.adapter import DefaultAccountAdapter, get_adapter
from allauth.account.models import EmailConfirmation, EmailConfirmationHMAC
from allauth.account.utils import user_pk_to_url_str
from allauth.exceptions import ImmediateHttpResponse
from django.conf import settings
from django.contrib.auth.tokens import default_token_generator
from django.contrib.sites.shortcuts import get_current_site
from django.urls import resolve, Resolver404, reverse
from django.utils.safestring import mark_safe

from issuer.models import BadgeClass, BadgeInstance
from badgeuser.authcode import authcode_for_accesstoken
from badgeuser.models import BadgeUser, CachedEmailAddress
import badgrlog
from badgrsocialauth.utils import set_session_badgr_app
from mainsite.models import BadgrApp, EmailBlacklist, AccessTokenProxy
from mainsite.utils import OriginSetting, set_url_query_params
from backpack.views import add_recipient_name, add_title, add_description, addBadgeImage, add_issuerImage, add_issuedBy, RoundedRectFlowable, AllPageSetup, PageNumCanvas
from reportlab.lib.pagesizes import A4
from reportlab.platypus import SimpleDocTemplate, Table, Paragraph, Spacer, PageBreak
from reportlab.lib.styles import getSampleStyleSheet, ParagraphStyle
from reportlab.lib.enums import TA_JUSTIFY, TA_LEFT

logger = badgrlog.BadgrLogger()

def generate_pdf_content(slug):
        if slug is None:
            raise ValueError("Missing slug parameter")
        
        try:
            badgeinstance = BadgeInstance.objects.get(entity_id=slug)
        except BadgeInstance.DoesNotExist:
            raise ValueError("BadgeInstance not found")
        try:
            badgeclass = BadgeClass.objects.get(
                entity_id=badgeinstance.badgeclass.entity_id
            )
        except BadgeClass.DoesNotExist:
            raise ValueError("BadgeClass not found")

        badgeuser = None
        try: 
            badgeuser = BadgeUser.objects.get(email=badgeinstance.recipient_identifier)  
        except BadgeUser.DoesNotExist:
            logger = logging.getLogger(__name__)
            logger.warning("Could not find badgeuser")
        
        first_page_content = []
        if badgeuser is not None: 
            first_name = badgeuser.first_name.capitalize()
            last_name = badgeuser.last_name.capitalize()
            add_recipient_name(first_page_content, first_name, last_name, badgeinstance.issued_on) 
        else: 
            first_name = None
            last_name = None
            add_recipient_name(first_page_content, badgeinstance.recipient_identifier, '', badgeinstance.issued_on)    

        competencies = badgeclass.json["extensions:CompetencyExtension"]


        addBadgeImage(first_page_content, badgeclass.image)

        add_title(first_page_content, badgeclass.name)  

        add_description(first_page_content, badgeclass.description)

        add_issuedBy(first_page_content, badgeinstance.issuer.name)

        try:
            add_issuerImage(first_page_content, badgeclass.issuer.image)
        except:
            pass    
        
        buffer = BytesIO()
        doc = SimpleDocTemplate(buffer, pagesize=A4)
    
        styles = getSampleStyleSheet()
        styles.add(ParagraphStyle(name='Justify', alignment=TA_JUSTIFY))
        
        Story = []

        # Add first page content to the story
        Story.extend(first_page_content)

        num_competencies = len(competencies)

        if num_competencies > 0:
                esco = any(c['escoID'] for c in competencies)
                competenciesPerPage = 7

                Story.append(PageBreak())
                Story.append(Spacer(1, 75))

                title_style = ParagraphStyle(name='Title', fontSize=24, textColor='#492E98', alignment=TA_LEFT)
                text_style = ParagraphStyle(name='Text', fontSize=14, textColor='#492E98', alignment=TA_LEFT)

                Story.append(Paragraph("<strong>Kompetenzen</strong>", title_style))
                Story.append(Spacer(1, 25))


                if first_name and last_name:
                    text = "die <strong>%s %s</strong> mit dem Badge" % (first_name, last_name)
                else: 
                    text = "die <strong>%s</strong> mit dem Badge" % badgeinstance.recipient_identifier    
                Story.append(Paragraph(text, text_style))
                Story.append(Spacer(1, 20))


                text = " <strong>%s</strong> erworben hat:" % badgeclass.name
                Story.append(Paragraph(text, text_style)) 
                Story.append(Spacer(1, 20)) 

                text_style = ParagraphStyle(name='Text', fontSize=18, leading=16, textColor='#492E98', alignment=TA_LEFT)      

                for i in range(num_competencies):
                    if i != 0 and i % competenciesPerPage == 0: 
                        Story.append(PageBreak())
                        Story.append(Spacer(1, 75))
                        Story.append(Paragraph("<strong>Kompetenzen</strong>", title_style))
                        Story.append(Spacer(1, 25))

                        if first_name and last_name:
                            text = "die <strong>%s %s</strong> mit dem Badge" % (first_name, last_name)
                        else: 
                            text = "die <strong>%s</strong> mit dem Badge" % badgeinstance.recipient_identifier    
                        Story.append(Paragraph(text, text_style))
                        Story.append(Spacer(1, 20))


                        text = " <strong>%s</strong> erworben hat:" % badgeclass.name
                        Story.append(Paragraph(text, text_style)) 
                        Story.append(Spacer(1, 20)) 

                    studyload = "%s Minuten" % competencies[i]['studyLoad']
<<<<<<< HEAD
                    if competencies[i]['studyLoad'] > 120:
                        studyload = "%s Stunden" % int(competencies[i]['studyLoad'] / 60 )
                    competency = competencies[i]['name']
                    rounded_rect = RoundedRectFlowable(0, -1, 450, 45, 10, text=competency, strokecolor="#492E98", fillcolor="#F5F5F5", studyload = studyload, esco = competencies[i]['escoID'])

=======
                    if competencies[i]['studyLoad'] > 60:
                        studyload = "%s Stunden" % competencies[i]['studyLoad']
                    competency = competencies[i]['name']
                    rounded_rect = RoundedRectFlowable(0, -15, 120, 45, 15, text=competency, strokecolor="#492E98", fillcolor="#F5F5F5", studyload = studyload, esco = competencies[i]['escoID'])
>>>>>>> 21691d9a
                    Story.append(rounded_rect)    
                    Story.append(Spacer(1, 20))   
                    
                if esco: 
                    Story.append(Spacer(1, 100))
                    text_style = ParagraphStyle(name='Text_Style', fontSize=14, alignment=TA_LEFT)
                    link_text = '<a href="https://esco.ec.europa.eu/de">* Kompetenz nach ESCO: https://esco.ec.europa.eu/de</a>'
                    paragraph_with_link = Paragraph(link_text, text_style)
                    Story.append(paragraph_with_link) 
            
        doc.build(Story, onFirstPage=AllPageSetup, onLaterPages=AllPageSetup, canvasmaker=PageNumCanvas) 
        
        pdf_content = buffer.getvalue()
        
        buffer.close()
        
        return pdf_content

class BadgrAccountAdapter(DefaultAccountAdapter):

    EMAIL_FROM_STRING = ''

    def send_mail(self, template_prefix, email, context):
        context['STATIC_URL'] = getattr(settings, 'STATIC_URL')
        context['HTTP_ORIGIN'] = getattr(settings, 'HTTP_ORIGIN')
        context['PRIVACY_POLICY_URL'] = getattr(settings, 'PRIVACY_POLICY_URL', None)
        context['TERMS_OF_SERVICE_URL'] = getattr(settings, 'TERMS_OF_SERVICE_URL', None)
        context['GDPR_INFO_URL'] = getattr(settings, 'GDPR_INFO_URL', None)
        context['OPERATOR_STREET_ADDRESS'] = getattr(settings, 'OPERATOR_STREET_ADDRESS', None)
        context['OPERATOR_NAME'] = getattr(settings, 'OPERATOR_NAME', None)
        context['OPERATOR_URL'] = getattr(settings, 'OPERATOR_URL', None)

        if context.get('unsubscribe_url', None) is None:
            try:
                badgrapp_pk = context['badgr_app'].pk
            except (KeyError, AttributeError):
                badgrapp_pk = None
            context['unsubscribe_url'] = getattr(settings, 'HTTP_ORIGIN') + EmailBlacklist.generate_email_signature(
                email, badgrapp_pk)

        self.EMAIL_FROM_STRING = self.set_email_string(context)
        
        if template_prefix == 'issuer/email/notify_account_holder':
            context['mbr_block'] = True


        msg = self.render_mail(template_prefix, email, context)
        # badge_id is equal to the badge instance slug
        if template_prefix == 'issuer/email/notify_account_holder' or template_prefix == 'issuer/email/notify_earner':
            pdf_document = generate_pdf_content(context['badge_id'])
            badge_name = f"{context['badge_name']}.badge"
            img_path = os.path.join(settings.MEDIA_ROOT, "uploads", "badges", "assertion-{}.png".format(context.get('badge_id', None)))
            with open(img_path, 'rb') as f:
                badge_img = f.read()
            msg.attach(badge_name + '.png', badge_img, "badge_image/png")
            msg.attach(badge_name + '.pdf', pdf_document,'badge_certificate/pdf')
        logger.event(badgrlog.EmailRendered(msg))
        msg.send()

    def set_email_string(self, context):
        # site_name should not contain commas.
        # email sender name
        from_elements = [context.get('site_name', 'Open Educational Badges').replace(',', '')]

        # DEFAULT_FROM_EMAIL must not already have < > in it.
        default_from = getattr(settings, 'DEFAULT_FROM_EMAIL', '')
        if not default_from:
            raise NotImplementedError("DEFAULT_FROM_EMAIL setting must be defined.")
        elif '<' in default_from:
            return default_from
        else:
            from_elements.append("<{}>".format(default_from))

        return " ".join(from_elements)

    def get_from_email(self):
        return self.EMAIL_FROM_STRING

    def is_open_for_signup(self, request):
        return getattr(settings, 'OPEN_FOR_SIGNUP', True)

    def get_email_confirmation_redirect_url(self, request, badgr_app=None):
        """
        The URL to return to after successful e-mail confirmation.
        """
        if badgr_app is None:
            badgr_app = BadgrApp.objects.get_current(request)
            if not badgr_app:
                logger = logging.getLogger(self.__class__.__name__)
                logger.warning("Could not determine authorized badgr app")
                return super(BadgrAccountAdapter, self).get_email_confirmation_redirect_url(request)

        try:
            resolver_match = resolve(request.path)
            confirmation = EmailConfirmationHMAC.from_key(resolver_match.kwargs.get('confirm_id'))
            # publish changes to cache
            email_address = CachedEmailAddress.objects.get(pk=confirmation.email_address.pk)
            email_address.publish()

            query_params = {
                'email': email_address.email.encode('utf8')
            }
            # Pass source and signup along to UI
            source = request.query_params.get('source', None)
            if source:
                query_params['source'] = source

            signup = request.query_params.get('signup', None)
            if signup:
                query_params['signup'] = 'true'
                return set_url_query_params(badgr_app.get_path('/auth/welcome'), **query_params)
            else:
                return set_url_query_params(urllib.parse.urljoin(
                    badgr_app.email_confirmation_redirect.rstrip('/') + '/',
                    urllib.parse.quote(email_address.user.first_name.encode('utf8'))
                ), **query_params)

        except Resolver404 as xxx_todo_changeme:
            EmailConfirmation.DoesNotExist = xxx_todo_changeme
            return badgr_app.email_confirmation_redirect

    def get_email_confirmation_url(self, request, emailconfirmation, signup=False):
        url_name = "v1_api_user_email_confirm"
        temp_key = default_token_generator.make_token(emailconfirmation.email_address.user)
        token = "{uidb36}-{key}".format(uidb36=user_pk_to_url_str(emailconfirmation.email_address.user),
                                        key=temp_key)
        activate_url = OriginSetting.HTTP + reverse(url_name, kwargs={'confirm_id': emailconfirmation.key})
        badgrapp = BadgrApp.objects.get_current(request=request)
        tokenized_activate_url = "{url}?token={token}&a={badgrapp}".format(
            url=activate_url,
            token=token,
            badgrapp=badgrapp.id
        )

        # Add source and signup query params to the confimation url
        if request:
            source = None
            if hasattr(request, 'data'):
                source = request.data.get('source', None)
            elif hasattr(request, 'session'):
                source = request.session.get('source', None)

            if source:
                tokenized_activate_url = set_url_query_params(tokenized_activate_url, source=source)

            if signup:
                tokenized_activate_url = set_url_query_params(tokenized_activate_url, signup="true")

        return tokenized_activate_url

    def send_confirmation_mail(self, request, emailconfirmation, signup):
        current_site = get_current_site(request)
        activate_url = self.get_email_confirmation_url(
            request,
            emailconfirmation,
            signup)
        badgr_app = BadgrApp.objects.get_current(request, raise_exception=False)
        ctx = {
            "user": emailconfirmation.email_address.user,
            "email": emailconfirmation.email_address,
            "activate_url": mark_safe(activate_url),
            "current_site": current_site,
            "key": emailconfirmation.key,
            "badgr_app": badgr_app,
        }
        if signup:
            email_template = 'account/email/email_confirmation_signup'
        else:
            email_template = 'account/email/email_confirmation'
        get_adapter().send_mail(email_template,
                                emailconfirmation.email_address.email,
                                ctx)

    def get_login_redirect_url(self, request):
        """
        If successfully logged in, redirect to the front-end, including an authToken query parameter.
        """
        if request.user.is_authenticated:
            badgr_app = BadgrApp.objects.get_current(self.request)

            if badgr_app is not None:
                accesstoken = AccessTokenProxy.objects.generate_new_token_for_user(
                    request.user,
                    application=badgr_app.oauth_application if badgr_app.oauth_application_id else None,
                    scope='rw:backpack rw:profile rw:issuer')

                if badgr_app.use_auth_code_exchange:
                    authcode = authcode_for_accesstoken(accesstoken)
                    params = dict(authCode=authcode)
                else:
                    params = dict(authToken=accesstoken.token)

                return set_url_query_params(badgr_app.ui_login_redirect, **params)
        else:
            return '/'

    def login(self, request, user):
        """
        Guard against unverified users and preserve badgr_app session data
        across Django login() boundary.
        """
        badgr_app = BadgrApp.objects.get_current(request)

        if not user.verified and badgr_app.ui_login_redirect != badgr_app.ui_signup_success_redirect:
            # The usual case if a user gets here without a verified recipient
            # identifier is a new sign-up with an unverified email. If that's
            # the case, we just sent them a confirmation.
            # This is for UI clients that do not have the ability to function without a verified user identifier
            raise ImmediateHttpResponse(
                self.respond_email_verification_sent(request, user))

        ret = super(BadgrAccountAdapter, self).login(request, user)
        set_session_badgr_app(request, badgr_app)
        return ret

    def logout(self, request):
        badgrapp_pk = request.session.get('badgr_app_pk')
        super(BadgrAccountAdapter, self).logout(request)
        if badgrapp_pk:
            request.session['badgr_app_pk'] = badgrapp_pk<|MERGE_RESOLUTION|>--- conflicted
+++ resolved
@@ -140,18 +140,12 @@
                         Story.append(Spacer(1, 20)) 
 
                     studyload = "%s Minuten" % competencies[i]['studyLoad']
-<<<<<<< HEAD
+
                     if competencies[i]['studyLoad'] > 120:
                         studyload = "%s Stunden" % int(competencies[i]['studyLoad'] / 60 )
                     competency = competencies[i]['name']
                     rounded_rect = RoundedRectFlowable(0, -1, 450, 45, 10, text=competency, strokecolor="#492E98", fillcolor="#F5F5F5", studyload = studyload, esco = competencies[i]['escoID'])
 
-=======
-                    if competencies[i]['studyLoad'] > 60:
-                        studyload = "%s Stunden" % competencies[i]['studyLoad']
-                    competency = competencies[i]['name']
-                    rounded_rect = RoundedRectFlowable(0, -15, 120, 45, 15, text=competency, strokecolor="#492E98", fillcolor="#F5F5F5", studyload = studyload, esco = competencies[i]['escoID'])
->>>>>>> 21691d9a
                     Story.append(rounded_rect)    
                     Story.append(Spacer(1, 20))   
                     
