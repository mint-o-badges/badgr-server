--- conflicted
+++ resolved
@@ -3,11 +3,7 @@
 
 import cachemodel
 import six
-<<<<<<< HEAD
 from django.core.exceptions import ObjectDoesNotExist
-from django.db import models
-=======
->>>>>>> 877af099
 from django import http
 from django.db import models
 from django.db.migrations import RunPython
@@ -64,7 +60,6 @@
         self.publish_delete('entity_id')
 
 
-<<<<<<< HEAD
 class EntityRelatedFieldV2(serializers.RelatedField):
     def __init__(self, *args, **kwargs):
         self.rel_source = kwargs.pop('rel_source', 'entity_id')
@@ -80,7 +75,8 @@
 
     def to_representation(self, value):
         return getattr(value, self.rel_source)
-=======
+
+
 class _MigratingToBaseVersionedEntity(_AbstractVersionedEntity):
     """
     A temporary abstract model that exists to provide a migration path for existing models to BaseVersionedEntity.
@@ -108,7 +104,6 @@
 
     class Meta:
         abstract = True
->>>>>>> 877af099
 
 
 class BaseSerializerV2(serializers.Serializer):
