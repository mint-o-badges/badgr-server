--- conflicted
+++ resolved
@@ -14,19 +14,22 @@
 from requests_cache.backends import BaseCache
 
 import logging
-from issuer.models import Issuer, BadgeClass, BadgeInstance
-<<<<<<< HEAD
-from issuer.utils import OBI_VERSION_CONTEXT_IRIS
+from issuer.models import (
+    ImportedBadgeAssertion,
+    ImportedBadgeAssertionExtension,
+    Issuer,
+    BadgeClass,
+    BadgeInstance,
+)
+from issuer.utils import (
+    OBI_VERSION_CONTEXT_IRIS,
+    assertion_is_v3,
+    generate_sha256_hashstring,
+)
 import json
-from .models import ImportedBadgeAssertion, ImportedBadgeAssertionExtension
-=======
-from issuer.utils import OBI_VERSION_CONTEXT_IRIS, assertion_is_v3, generate_sha256_hashstring
-from mainsite.utils import first_node_match
-import json
 
 import requests
 
->>>>>>> c1a0ecbe
 
 logger = logging.getLogger(__name__)
 
@@ -131,8 +134,8 @@
             cache.set(
                 self.OPEN_BADGE_CONTEXT_CACHE_KEY,
                 {
-                    'keys_map': self.session.cache.keys_map.copy(), # FIXME: breaks with requests-cache 0.6.0
-                    'response': self.session.cache.responses.copy() # FIXME: breaks with requests-cache 0.6.0
+                    "keys_map": self.session.cache.keys_map.copy(),  # FIXME: breaks with requests-cache 0.6.0
+                    "response": self.session.cache.responses.copy(),  # FIXME: breaks with requests-cache 0.6.0
                 },
                 timeout=self.FORTY_EIGHT_HOURS_IN_SECONDS,
             )
@@ -249,10 +252,13 @@
                 except (TypeError, ValueError):
                     raise ValidationError("Could not parse dict to json")
 
-
             # use openbadges library to parse json from images
-            verifier_store = openbadges.load_store(query, recipient_profile=badgecheck_recipient_profile, **cls.badgecheck_options())
-            query_json = verifier_store.get_state()['input']['value']
+            verifier_store = openbadges.load_store(
+                query,
+                recipient_profile=badgecheck_recipient_profile,
+                **cls.badgecheck_options(),
+            )
+            query_json = verifier_store.get_state()["input"]["value"]
             verifier_input = json.loads(query_json)
 
             # TODO: ob3 as JWT
@@ -270,11 +276,13 @@
             else:
                 # ob2 validation through openbadges library
                 response = openbadges.verify(
-                    query, recipient_profile=badgecheck_recipient_profile, **cls.badgecheck_options()
+                    query,
+                    recipient_profile=badgecheck_recipient_profile,
+                    **cls.badgecheck_options(),
                 )
 
         except ValueError as e:
-            raise ValidationError([{'name': "INVALID_BADGE", 'description': str(e)}])
+            raise ValidationError([{"name": "INVALID_BADGE", "description": str(e)}])
 
         report = response.get("report", {})
         is_valid = report.get("valid")
@@ -331,18 +339,14 @@
                     ]
                 )
 
-<<<<<<< HEAD
-        original_json = response.get("input").get("original_json", {})
-=======
             original_json = response.get("input").get("original_json", {})
 
         else:
-            assertion_data = response['assertion_obo']
-            badgeclass_data = response['badgeclass_obo']
-            issuer_data = response['issuer_obo']
-
-            original_json = response.get('input')
->>>>>>> c1a0ecbe
+            assertion_data = response["assertion_obo"]
+            badgeclass_data = response["badgeclass_obo"]
+            issuer_data = response["issuer_obo"]
+
+            original_json = response.get("input")
 
         recipient_profile = report.get("recipientProfile", {})
         if not recipient_profile and user:
@@ -375,8 +379,12 @@
                 issuer_url=issuer_data.get("url", ""),
                 issuer_email=issuer_data.get("email", ""),
                 issuer_image_url=issuer_data.get("image", ""),
-                issued_on=assertion_data.get("issuedOn", assertion_data.get("validFrom", None)),
-                expires_at=assertion_data.get("expires", assertion_data.get("validUntil", None)),
+                issued_on=assertion_data.get(
+                    "issuedOn", assertion_data.get("validFrom", None)
+                ),
+                expires_at=assertion_data.get(
+                    "expires", assertion_data.get("validUntil", None)
+                ),
                 recipient_identifier=recipient_identifier,
                 recipient_type=recipient_type,
                 original_json=original_json
@@ -402,43 +410,48 @@
 
         return imported_badge, True
 
-    @classmethod 
+    @classmethod
     def validate_v3(cls, input, recipient_profile_in):
-
         session = requests.Session()
 
         recipient_profile_out = {}
 
         # validate hashed email
         try:
-            credential_subject = input.get('credentialSubject')
-            credential_identifiers = credential_subject.get('identifier')
+            credential_subject = input.get("credentialSubject")
+            credential_identifiers = credential_subject.get("identifier")
             for credential_identifier in credential_identifiers:
-                if credential_identifier.get('identityType') == 'emailAddress':
-                    identity_hash = credential_identifier.get('identityHash')
-                    identity_salt = credential_identifier.get('salt')
-                    for email in recipient_profile_in['email']:
+                if credential_identifier.get("identityType") == "emailAddress":
+                    identity_hash = credential_identifier.get("identityHash")
+                    identity_salt = credential_identifier.get("salt")
+                    for email in recipient_profile_in["email"]:
                         hashed_mail = generate_sha256_hashstring(email, identity_salt)
                         if hashed_mail == identity_hash:
-                            recipient_profile_out['email'] = email
+                            recipient_profile_out["email"] = email
 
         except KeyError:
             pass
 
         if not recipient_profile_out:
-            raise ValidationError([{'name': "RECIPIENT_VERIFICATION", 'description': "Recipients do not match"}])
-
-        assertion_id = input.get('id')
+            raise ValidationError(
+                [
+                    {
+                        "name": "RECIPIENT_VERIFICATION",
+                        "description": "Recipients do not match",
+                    }
+                ]
+            )
+
         assertion_obo = input
-        issuer_id = input.get('issuer').get('id')
+        issuer_id = input.get("issuer").get("id")
         issuer_obo = {}
-        badgeclass_id = input.get('credentialSubject').get('achievement').get('id')
+        badgeclass_id = input.get("credentialSubject").get("achievement").get("id")
         badgeclass_obo = {}
 
         # load json if ids are urls
         try:
             result = session.get(
-                issuer_id, headers={'Accept': 'application/ld+json, application/json'}
+                issuer_id, headers={"Accept": "application/ld+json, application/json"}
             )
             result_text = result.content.decode()
             issuer_obo = json.loads(result_text)
@@ -447,7 +460,8 @@
 
         try:
             result = session.get(
-                badgeclass_id, headers={'Accept': 'application/ld+json, application/json'}
+                badgeclass_id,
+                headers={"Accept": "application/ld+json, application/json"},
             )
             result_text = result.content.decode()
             badgeclass_obo = json.loads(result_text)
@@ -455,19 +469,19 @@
             pass
 
         return {
-            'report': {
-                'validationSubject': '',
-                'errorCount': 0,
-                'warningCount': 0,
-                'messages': [],
-                'recipientProfile': recipient_profile_out,
-                'valid': True,
-            },
-            'graph': [],
-            'input': input,
-            'assertion_obo': assertion_obo,
-            'issuer_obo': issuer_obo,
-            'badgeclass_obo': badgeclass_obo,
+            "report": {
+                "validationSubject": "",
+                "errorCount": 0,
+                "warningCount": 0,
+                "messages": [],
+                "recipientProfile": recipient_profile_out,
+                "valid": True,
+            },
+            "graph": [],
+            "input": input,
+            "assertion_obo": assertion_obo,
+            "issuer_obo": issuer_obo,
+            "badgeclass_obo": badgeclass_obo,
         }
 
 
