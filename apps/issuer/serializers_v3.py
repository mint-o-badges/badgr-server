--- conflicted
+++ resolved
@@ -1,11 +1,8 @@
-<<<<<<< HEAD
 from collections import OrderedDict
 
 import pytz
 
 from apps.mainsite.serializers import DateTimeWithUtcZAtEndField
-=======
->>>>>>> 4848d70b
 from entity.serializers import DetailSerializerV2
 from issuer.models import BadgeClass, BadgeInstance, Issuer
 from rest_framework import serializers
@@ -16,222 +13,4 @@
 
 class BadgeClassSerializerV3(DetailSerializerV2):
     class Meta(DetailSerializerV2.Meta):
-<<<<<<< HEAD
-        model = BadgeClass
-        apispec_definition = (
-            "BadgeClass",
-            {
-                "properties": OrderedDict(
-                    [
-                        (
-                            "entityId",
-                            {
-                                "type": "string",
-                                "format": "string",
-                                "description": "Unique identifier for this BadgeClass",
-                                "readOnly": True,
-                            },
-                        ),
-                        (
-                            "entityType",
-                            {
-                                "type": "string",
-                                "format": "string",
-                                "description": '"BadgeClass"',
-                                "readOnly": True,
-                            },
-                        ),
-                        (
-                            "openBadgeId",
-                            {
-                                "type": "string",
-                                "format": "url",
-                                "description": "URL of the OpenBadge compliant json",
-                                "readOnly": True,
-                            },
-                        ),
-                        (
-                            "createdAt",
-                            {
-                                "type": "string",
-                                "format": "ISO8601 timestamp",
-                                "description": "Timestamp when the BadgeClass was created",
-                                "readOnly": True,
-                            },
-                        ),
-                        (
-                            "createdBy",
-                            {
-                                "type": "string",
-                                "format": "entityId",
-                                "description": "BadgeUser who created this BadgeClass",
-                                "readOnly": True,
-                            },
-                        ),
-                        (
-                            "issuer",
-                            {
-                                "type": "string",
-                                "format": "entityId",
-                                "description": "entityId of the Issuer who owns the BadgeClass",
-                                "required": False,
-                            },
-                        ),
-                        (
-                            "name",
-                            {
-                                "type": "string",
-                                "format": "string",
-                                "description": "Name of the BadgeClass",
-                                "required": True,
-                            },
-                        ),
-                        (
-                            "description",
-                            {
-                                "type": "string",
-                                "format": "string",
-                                "description": "Short description of the BadgeClass",
-                                "required": True,
-                            },
-                        ),
-                        (
-                            "image",
-                            {
-                                "type": "string",
-                                "format": "data:image/png;base64",
-                                "description": "Base64 encoded string of an image that represents the BadgeClass.",
-                                "required": False,
-                            },
-                        ),
-                        (
-                            "criteriaUrl",
-                            {
-                                "type": "string",
-                                "format": "url",
-                                "description": (
-                                    "External URL that describes in a human-readable "
-                                    "format the criteria for the BadgeClass"
-                                ),
-                                "required": False,
-                            },
-                        ),
-                        (
-                            "criteriaNarrative",
-                            {
-                                "type": "string",
-                                "format": "markdown",
-                                "description": "Markdown formatted description of the criteria",
-                                "required": False,
-                            },
-                        ),
-                        (
-                            "tags",
-                            {
-                                "type": "array",
-                                "items": {"type": "string", "format": "string"},
-                                "description": "List of tags that describe the BadgeClass",
-                                "required": False,
-                            },
-                        ),
-                        (
-                            "alignments",
-                            {
-                                "type": "array",
-                                "items": {"$ref": "#/definitions/BadgeClassAlignment"},
-                                "description": "List of objects describing objectives or educational standards",
-                                "required": False,
-                            },
-                        ),
-                        (
-                            "expires",
-                            {
-                                "$ref": "#/definitions/BadgeClassExpiration",
-                                "description": "Expiration period for Assertions awarded from this BadgeClass",
-                                "required": False,
-                            },
-                        ),
-                    ]
-                )
-            },
-        )
-
-
-class BadgeClassMinimalSerializerV3(serializers.ModelSerializer):
-    """Minimal BadgeClass info for nested display"""
-
-    slug = serializers.CharField(source="entity_id", read_only=True)
-
-    class Meta:
-        model = BadgeClass
-        fields = ["slug", "name", "image", "description"]
-        read_only_fields = fields
-
-
-class IssuerMinimalSerializerV3(serializers.ModelSerializer):
-    """Minimal Issuer info for nested display"""
-
-    slug = serializers.CharField(source="entity_id", read_only=True)
-
-    class Meta:
-        model = Issuer
-        fields = ["slug", "name", "image"]
-        read_only_fields = fields
-
-
-class BadgeInstanceSerializerV3(serializers.ModelSerializer):
-    slug = serializers.CharField(source="entity_id", read_only=True)
-    created_at = DateTimeWithUtcZAtEndField(read_only=True, default_timezone=pytz.utc)
-    issued_on = DateTimeWithUtcZAtEndField(
-        source="created_at", read_only=True, default_timezone=pytz.utc
-    )
-    expires = DateTimeWithUtcZAtEndField(
-        source="expires_at", read_only=True, allow_null=True, default_timezone=pytz.utc
-    )
-
-    badge_class = BadgeClassMinimalSerializerV3(source="badgeclass", read_only=True)
-    issuer = IssuerMinimalSerializerV3(source="badgeclass.issuer", read_only=True)
-
-    recipient_identifier = serializers.CharField(read_only=True)
-    recipient_type = serializers.CharField(read_only=True)
-
-    revoked = serializers.BooleanField(read_only=True)
-    revocation_reason = serializers.CharField(read_only=True, allow_null=True)
-
-    extensions = serializers.SerializerMethodField()
-
-    public_url = serializers.SerializerMethodField()
-
-    class Meta:
-        model = BadgeInstance
-        fields = [
-            "slug",
-            "created_at",
-            "issued_on",
-            "expires",
-            "badge_class",
-            "issuer",
-            "recipient_identifier",
-            "recipient_type",
-            "revoked",
-            "revocation_reason",
-            "extensions",
-            "public_url",
-            "image",
-            "narrative",
-        ]
-        read_only_fields = fields
-
-    def get_extensions(self, obj):
-        return obj.extension_items if hasattr(obj, "extension_items") else {}
-
-    def get_public_url(self, obj):
-        from mainsite.models import OriginSetting
-        from django.urls import reverse
-
-        return OriginSetting.HTTP + reverse(
-            "badgeinstance_json", kwargs={"entity_id": obj.entity_id}
-        )
-=======
-        model = BadgeClass
->>>>>>> 4848d70b
+        model = BadgeClass