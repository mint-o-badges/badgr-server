--- conflicted
+++ resolved
@@ -35,15 +35,12 @@
 class BadgeClassManager(models.Manager):
 
     @transaction.atomic
-<<<<<<< HEAD
-=======
     def create(self, **kwargs):
         obj = self.model(**kwargs)
         obj.save()
         return obj
 
     @transaction.atomic
->>>>>>> 92e646f1
     def get_or_create_from_ob2(self, issuer, badgeclass_obo, source=None, original_json=None):
         criteria_url = None
         criteria_text = None
