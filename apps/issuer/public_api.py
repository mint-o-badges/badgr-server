import os
import re
import io
import urllib.request
import urllib.parse
import urllib.error
import urllib.parse

import cairosvg
import openbadges
from PIL import Image
from django.conf import settings
from django.core.exceptions import ObjectDoesNotExist
from django.core.files.storage import DefaultStorage
from django.urls import resolve, reverse, Resolver404, NoReverseMatch
from django.http import Http404, HttpResponseRedirect
from django.shortcuts import redirect, render
from django.views.generic import RedirectView
from entity.serializers import BaseSerializerV2
from rest_framework import status, permissions
from rest_framework.exceptions import ValidationError
from rest_framework.response import Response
from rest_framework.views import APIView


import badgrlog
from . import utils
from backpack.models import BackpackCollection
from entity.api import VersionedObjectMixin, BaseEntityListView, UncachedPaginatedViewMixin
from mainsite.models import BadgrApp
from mainsite.utils import (OriginSetting, set_url_query_params, first_node_match, fit_image_to_height,
                            convert_svg_to_png)
from .serializers_v1 import BadgeClassSerializerV1, IssuerSerializerV1, LearningPathSerializerV1
from .models import Issuer, BadgeClass, BadgeInstance, LearningPath
logger = badgrlog.BadgrLogger()

class SlugToEntityIdRedirectMixin(object):
    slugToEntityIdRedirect = False

    def get_entity_id_by_slug(self, slug):
        try:
            object = self.model.cached.get(slug=slug)
            return getattr(object, 'entity_id', None)
        except self.model.DoesNotExist:
            return None

    def get_slug_to_entity_id_redirect_url(self, slug):
        try:
            pattern_name = resolve(self.request.path_info).url_name
            entity_id = self.get_entity_id_by_slug(slug)
            if entity_id is None:
                raise Http404
            return reverse(pattern_name, kwargs={'entity_id': entity_id})
        except (Resolver404, NoReverseMatch):
            return None

    def get_slug_to_entity_id_redirect(self, slug):
        redirect_url = self.get_slug_to_entity_id_redirect_url(slug)
        if redirect_url is not None:
            query = self.request.META.get('QUERY_STRING', '')
            if query:
                redirect_url = "{}?{}".format(redirect_url, query)
            return redirect(redirect_url, permanent=True)
        else:
            raise Http404


class JSONListView(BaseEntityListView, UncachedPaginatedViewMixin):
    """
    Abstract List Class
    """
    permission_classes = (permissions.AllowAny,)
    allow_any_unauthenticated_access = True

    def log(self, obj):
        pass

    def get(self, request, **kwargs):
        objects = self.model.objects
        context = self.get_context_data(**kwargs)
        serializer_class = self.serializer_class
        serializer = serializer_class(objects, many=True, context=context)
        headers = dict()
        paginator = getattr(self, 'paginator', None)
        if paginator and callable(getattr(paginator, 'get_link_header', None)):
            link_header = paginator.get_link_header()
            if link_header:
                headers['Link'] = link_header
        return Response(serializer.data, headers=headers)


class JSONComponentView(VersionedObjectMixin, APIView, SlugToEntityIdRedirectMixin):
    """
    Abstract Component Class
    """
    permission_classes = (permissions.AllowAny,)
    allow_any_unauthenticated_access = True
    authentication_classes = ()
    html_renderer_class = None
    template_name = 'public/bot_openbadge.html'

    def log(self, obj):
        pass

    def get_json(self, request, **kwargs):
        try:
            json = self.current_object.get_json(obi_version=self._get_request_obi_version(request), **kwargs)
        except ObjectDoesNotExist:
            raise Http404

        return json

    def get(self, request, **kwargs):
        try:
            self.current_object = self.get_object(request, **kwargs)
        except Http404:
            if self.slugToEntityIdRedirect:
                return self.get_slug_to_entity_id_redirect(kwargs.get('entity_id', None))
            else:
                raise

        self.log(self.current_object)

        if self.is_bot():
            # if user agent matches a known bot, return a stub html with opengraph tags
            return render(request, self.template_name, context=self.get_context_data())

        if self.is_requesting_html():
            return HttpResponseRedirect(redirect_to=self.get_badgrapp_redirect())

        json = self.get_json(request=request)
        return Response(json)

    def is_bot(self):
        """
        bots get an stub that contains opengraph tags
        """
        bot_useragents = getattr(settings, 'BADGR_PUBLIC_BOT_USERAGENTS', ['LinkedInBot'])
        user_agent = self.request.META.get('HTTP_USER_AGENT', '')
        if any(a in user_agent for a in bot_useragents):
            return True
        return False

    def is_wide_bot(self):
        """
        some bots prefer a wide aspect ratio for the image
        """
        bot_useragents = getattr(settings, 'BADGR_PUBLIC_BOT_USERAGENTS_WIDE', ['LinkedInBot'])
        user_agent = self.request.META.get('HTTP_USER_AGENT', '')
        if any(a in user_agent for a in bot_useragents):
            return True
        return False

    def is_requesting_html(self):
        if self.format_kwarg == 'json':
            return False

        html_accepts = ['text/html']

        http_accept = self.request.META.get('HTTP_ACCEPT', 'application/json')

        if self.is_bot() or any(a in http_accept for a in html_accepts):
            return True

        return False

    def get_badgrapp_redirect(self):
        badgrapp = self.current_object.cached_badgrapp
        badgrapp = BadgrApp.cached.get(pk=badgrapp.pk)  # ensure we have latest badgrapp information
        if not badgrapp.public_pages_redirect:
            badgrapp = BadgrApp.objects.get_current(request=None)  # use the default badgrapp

        redirect = badgrapp.public_pages_redirect
        if not redirect:
            redirect = 'https://{}/public/'.format(badgrapp.cors)
        else:
            if not redirect.endswith('/'):
                redirect += '/'

        path = self.request.path
        stripped_path = re.sub(r'^/public/', '', path)
        query_string = self.request.META.get('QUERY_STRING', None)
        ret = '{redirect}{path}{query}'.format(
            redirect=redirect,
            path=stripped_path,
            query='?' + query_string if query_string else '')
        return ret

    @staticmethod
    def _get_request_obi_version(request):
        return request.query_params.get('v', utils.CURRENT_OBI_VERSION)


class ImagePropertyDetailView(APIView, SlugToEntityIdRedirectMixin):
    permission_classes = (permissions.AllowAny,)

    def get_object(self, entity_id):
        try:
            current_object = self.model.cached.get(entity_id=entity_id)
        except self.model.DoesNotExist:
            return None
        else:
            self.log(current_object)
            return current_object

    def get(self, request, **kwargs):

        entity_id = kwargs.get('entity_id')
        current_object = self.get_object(entity_id)
        if current_object is None and self.slugToEntityIdRedirect and getattr(request, 'version', 'v1') == 'v2':
            return self.get_slug_to_entity_id_redirect(kwargs.get('entity_id', None))
        elif current_object is None:
            return Response(status=status.HTTP_404_NOT_FOUND)

        image_prop = getattr(current_object, self.prop)
        if not bool(image_prop):
            return Response(status=status.HTTP_404_NOT_FOUND)

        image_type = request.query_params.get('type', 'original')
        if image_type not in ['original', 'png']:
            raise ValidationError("invalid image type: {}".format(image_type))

        supported_fmts = {
            'square': (1, 1),
            'wide': (1.91, 1)
        }
        image_fmt = request.query_params.get('fmt', 'square').lower()
        if image_fmt not in list(supported_fmts.keys()):
            raise ValidationError("invalid image format: {}".format(image_fmt))

        image_url = image_prop.url
        filename, ext = os.path.splitext(image_prop.name)
        basename = os.path.basename(filename)
        dirname = os.path.dirname(filename)
        version_suffix = getattr(settings, 'CAIROSVG_VERSION_SUFFIX', '1')
        new_name = '{dirname}/converted{version}/{basename}{fmt_suffix}.png'.format(
            dirname=dirname,
            basename=basename,
            version=version_suffix,
            fmt_suffix="-{}".format(image_fmt) if image_fmt != 'square' else ""
        )
        storage = DefaultStorage()

        if image_type == 'original' and image_fmt == 'square':
            image_url = image_prop.url
        elif ext == '.svg':
            if not storage.exists(new_name):
                png_buf = None
                with storage.open(image_prop.name, 'rb') as input_svg:
                    if getattr(settings, 'SVG_HTTP_CONVERSION_ENABLED', False):
                        max_square = getattr(settings, 'IMAGE_FIELD_MAX_PX', 400)
                        png_buf = convert_svg_to_png(input_svg.read(), max_square, max_square)
                    # If conversion using the HTTP service fails, try falling back to python solution
                    if not png_buf:
                        png_buf = io.BytesIO()
                        input_svg.seek(0)
                        try:
                            cairosvg.svg2png(file_obj=input_svg, write_to=png_buf)
                        except IOError:
                            return redirect(storage.url(image_prop.name))  # If conversion fails, return existing file.
                    img = Image.open(png_buf)

                    img = fit_image_to_height(img, supported_fmts[image_fmt])

                    out_buf = io.BytesIO()
                    img.save(out_buf, format='png')
                    storage.save(new_name, out_buf)
            image_url = storage.url(new_name)
        else:
            if not storage.exists(new_name):
                with storage.open(image_prop.name, 'rb') as input_png:
                    out_buf = io.BytesIO()
                    # height and width set to the Height and Width of the original badge
                    img = Image.open(input_png)
                    img = fit_image_to_height(img, supported_fmts[image_fmt])

                    img.save(out_buf, format='png')
                    storage.save(new_name, out_buf)
            image_url = storage.url(new_name)

        return redirect(image_url)


class IssuerJson(JSONComponentView):
    permission_classes = (permissions.AllowAny,)
    model = Issuer

    def log(self, obj):
        logger.event(badgrlog.IssuerRetrievedEvent(obj, self.request))

    def get_context_data(self, **kwargs):
        image_url = "{}{}?type=png".format(
            OriginSetting.HTTP,
            reverse('issuer_image', kwargs={'entity_id': self.current_object.entity_id})
        )
        if self.is_wide_bot():
            image_url = "{}&fmt=wide".format(image_url)

        return dict(
            title=self.current_object.name,
            description=self.current_object.description,
            public_url=self.current_object.public_url,
            image_url=image_url
        )


class IssuerBadgesJson(JSONComponentView):
    permission_classes = (permissions.AllowAny,)
    model = Issuer

    def log(self, obj):
        logger.event(badgrlog.IssuerBadgesRetrievedEvent(obj, self.request))

    def get_json(self, request):
        obi_version = self._get_request_obi_version(request)

        return [b.get_json(obi_version=obi_version) for b in self.current_object.cached_badgeclasses()]


class IssuerImage(ImagePropertyDetailView):
    model = Issuer
    prop = 'image'

    def log(self, obj):
        logger.event(badgrlog.IssuerImageRetrievedEvent(obj, self.request))


class IssuerList(JSONListView):
    permission_classes = (permissions.AllowAny,)
    model = Issuer
    serializer_class = IssuerSerializerV1

    def log(self, obj):
        pass

    def get_json(self, request):
        return super(IssuerList, self).get_json(request)


class BadgeClassJson(JSONComponentView):
    permission_classes = (permissions.AllowAny,)
    model = BadgeClass

    def log(self, obj):
        logger.event(badgrlog.BadgeClassRetrievedEvent(obj, self.request))

    def get_json(self, request):
        expands = request.GET.getlist('expand', [])
        json = super(BadgeClassJson, self).get_json(request)
        obi_version = self._get_request_obi_version(request)

        if 'issuer' in expands:
            json['issuer'] = self.current_object.cached_issuer.get_json(obi_version=obi_version)

        return json

    def get_context_data(self, **kwargs):
        image_url = "{}{}?type=png".format(
            OriginSetting.HTTP,
            reverse('badgeclass_image', kwargs={'entity_id': self.current_object.entity_id})
        )
        if self.is_wide_bot():
            image_url = "{}&fmt=wide".format(image_url)
        return dict(
            title=self.current_object.name,
            description=self.current_object.description,
            public_url=self.current_object.public_url,
            image_url=image_url
        )


class BadgeClassList(JSONListView):
    permission_classes = (permissions.AllowAny,)
    model = BadgeClass
    serializer_class = BadgeClassSerializerV1

    def log(self, obj):
        logger.event(badgrlog.BadgeClassRetrievedEvent(obj, self.request))

    def get_json(self, request):
        return super(BadgeClassList, self).get_json(request)


class BadgeClassImage(ImagePropertyDetailView):
    model = BadgeClass
    prop = 'image'

    def log(self, obj):
        logger.event(badgrlog.BadgeClassImageRetrievedEvent(obj, self.request))


class BadgeClassCriteria(RedirectView, SlugToEntityIdRedirectMixin):
    permanent = False
    model = BadgeClass

    def get_redirect_url(self, *args, **kwargs):
        try:
            badge_class = self.model.cached.get(entity_id=kwargs.get('entity_id'))
        except self.model.DoesNotExist:
            if self.slugToEntityIdRedirect:
                return self.get_slug_to_entity_id_redirect_url(kwargs.get('entity_id'))
            else:
                return None
        return badge_class.get_absolute_url()


class BadgeInstanceJson(JSONComponentView):
    permission_classes = (permissions.AllowAny,)
    model = BadgeInstance

    def has_object_permissions(self, request, obj):
        if obj.pending:
            raise Http404
        return super(BadgeInstanceJson, self).has_object_permissions(request, obj)

    def get_json(self, request):
        expands = request.GET.getlist('expand', [])
        json = super(BadgeInstanceJson, self).get_json(
            request,
            expand_badgeclass=('badge' in expands),
            expand_issuer=('badge.issuer' in expands)
        )

        return json

    def get_context_data(self, **kwargs):
        image_url = "{}{}?type=png".format(
            OriginSetting.HTTP,
            reverse('badgeclass_image', kwargs={'entity_id': self.current_object.cached_badgeclass.entity_id})
        )
        if self.is_wide_bot():
            image_url = "{}&fmt=wide".format(image_url)

        oembed_link_url = '{}{}?format=json&url={}'.format(
            getattr(settings, 'HTTP_ORIGIN'),
            reverse('oembed_api_endpoint'),
            urllib.parse.quote(self.current_object.public_url)
        )

        return dict(
            user_agent=self.request.META.get('HTTP_USER_AGENT', ''),
            title=self.current_object.cached_badgeclass.name,
            description=self.current_object.cached_badgeclass.description,
            public_url=self.current_object.public_url,
            image_url=image_url,
            oembed_link_url=oembed_link_url
        )


class BadgeInstanceImage(ImagePropertyDetailView):
    model = BadgeInstance
    prop = 'image'

    def log(self, badge_instance):
        logger.event(badgrlog.BadgeInstanceDownloadedEvent(badge_instance, self.request))

    def get_object(self, slug):
        obj = super(BadgeInstanceImage, self).get_object(slug)
        if obj and obj.revoked:
            return None
        return obj


class BackpackCollectionJson(JSONComponentView):
    permission_classes = (permissions.AllowAny,)
    model = BackpackCollection
    entity_id_field_name = 'share_hash'

    def get_context_data(self, **kwargs):
        image_url = ''
        if self.current_object.cached_badgeinstances().exists():
            chosen_assertion = sorted(self.current_object.cached_badgeinstances(), key=lambda b: b.issued_on)[0]
            image_url = "{}{}?type=png".format(
                OriginSetting.HTTP,
                reverse('badgeinstance_image', kwargs={'entity_id': chosen_assertion.entity_id})
            )
            if self.is_wide_bot():
                image_url = "{}&fmt=wide".format(image_url)

        return dict(
            title=self.current_object.name,
            description=self.current_object.description,
            public_url=self.current_object.share_url,
            image_url=image_url
        )

    def get_json(self, request):
        expands = request.GET.getlist('expand', [])
        if not self.current_object.published:
            raise Http404

        json = self.current_object.get_json(
            obi_version=self._get_request_obi_version(request),
            expand_badgeclass=('badges.badge' in expands),
            expand_issuer=('badges.badge.issuer' in expands)
        )
        return json


class BakedBadgeInstanceImage(VersionedObjectMixin, APIView, SlugToEntityIdRedirectMixin):
    permission_classes = (permissions.AllowAny,)
    allow_any_unauthenticated_access = True
    model = BadgeInstance

    def get(self, request, **kwargs):
        try:
            assertion = self.get_object(request, **kwargs)
        except Http404:
            if self.slugToEntityIdRedirect:
                return self.get_slug_to_entity_id_redirect(kwargs.get('entity_id', None))
            else:
                raise

        requested_version = request.query_params.get('v', utils.CURRENT_OBI_VERSION)
        if requested_version not in list(utils.OBI_VERSION_CONTEXT_IRIS.keys()):
            raise ValidationError("Invalid OpenBadges version")

        # self.log(assertion)

        redirect_url = assertion.get_baked_image_url(obi_version=requested_version)

        return redirect(redirect_url, permanent=True)


class OEmbedAPIEndpoint(APIView):
    permission_classes = (permissions.AllowAny,)

    @staticmethod
    def get_object(url):
        request_url = urllib.parse.urlparse(url)

        try:
            resolved = resolve(request_url.path)
        except Http404:
            raise Http404("Cannot find resource.")

        if resolved.url_name == 'badgeinstance_json':
            return BadgeInstance.cached.get(entity_id=resolved.kwargs.get('entity_id'))
        raise Http404('Cannot find resource.')

    def get_badgrapp_redirect(self, entity):
        badgrapp = entity.cached_badgrapp
        if not badgrapp or not badgrapp.public_pages_redirect:
            badgrapp = BadgrApp.objects.get_current(request=None)  # use the default badgrapp

        redirect_url = badgrapp.public_pages_redirect
        if not redirect_url:
            redirect_url = 'https://{}/public/'.format(badgrapp.cors)
        else:
            if not redirect_url.endswith('/'):
                redirect_url += '/'

        path = entity.get_absolute_url()
        stripped_path = re.sub(r'^/public/', '', path)
        ret = '{redirect}{path}'.format(
            redirect=redirect_url,
            path=stripped_path)
        ret = set_url_query_params(ret, embedVersion=2)
        return ret

    def get_max_constrained_height(self, request):
        min_height = 420
        height = int(request.query_params.get('maxwidth', min_height))
        return max(min_height, height)

    def get_max_constrained_width(self, request):
        max_width = 800
        min_width = 320
        width = int(request.query_params.get('maxwidth', max_width))
        return max(min_width, min(width, max_width))

    def get(self, request, **kwargs):
        try:
            url = request.query_params.get('url')
            constrained_height = self.get_max_constrained_height(request)
            constrained_width = self.get_max_constrained_width(request)
            response_format = request.query_params.get('format', 'json')
        except (TypeError, ValueError):
            raise ValidationError("Cannot parse OEmbed request parameters.")

        if response_format != 'json':
            return Response("Only json format is supported at this time.", status=status.HTTP_501_NOT_IMPLEMENTED)

        try:
            badgeinstance = self.get_object(url)
        except BadgeInstance.DoesNotExist:
            raise Http404("Object to embed not found.")

        badgeclass = badgeinstance.cached_badgeclass
        issuer = badgeinstance.cached_issuer
        badgrapp = BadgrApp.objects.get_current(request)

        data = {
            'type': 'rich',
            'version': '1.0',
            'title': badgeclass.name,
            'author_name': issuer.name,
            'author_url': issuer.url,
            'provider_name': badgrapp.name,
            'provider_url': badgrapp.ui_login_redirect,
            'thumbnail_url': badgeinstance.image_url(),
            'thumnail_width': 200,  # TODO: get real data; respect maxwidth
            'thumbnail_height': 200,  # TODO: get real data; respect maxheight
            'width': constrained_width,
            'height': constrained_height
        }

        data['html'] = """<iframe src="{src}" frameborder="0" width="{width}px" height="{height}px"></iframe>""".format(
            src=self.get_badgrapp_redirect(badgeinstance),
            width=constrained_width,
            height=constrained_height
        )

        return Response(data, status=status.HTTP_200_OK)


class VerifyBadgeAPIEndpoint(JSONComponentView):
    permission_classes = (permissions.AllowAny,)

    @staticmethod
    def get_object(entity_id):
        try:
            return BadgeInstance.cached.get(entity_id=entity_id)

        except BadgeInstance.DoesNotExist:
            raise Http404

    def post(self, request, **kwargs):
        entity_id = request.data.get('entity_id')
        badge_instance = self.get_object(entity_id)

        # only do badgecheck verify if not a local badge
        if (badge_instance.source_url):
            recipient_profile = {
                badge_instance.recipient_type: badge_instance.recipient_identifier
            }

            badge_check_options = {
                'include_original_json': True,
                'use_cache': True,
            }

            try:
                response = openbadges.verify(badge_instance.jsonld_id,
                                             recipient_profile=recipient_profile, **badge_check_options)
            except ValueError as e:
                raise ValidationError([{'name': "INVALID_BADGE", 'description': str(e)}])

            graph = response.get('graph', [])

            revoked_obo = first_node_match(graph, dict(revoked=True))

            if bool(revoked_obo):
                instance = BadgeInstance.objects.get(source_url=revoked_obo['id'])
                if not instance.revoked:
                    instance.revoke(revoked_obo.get('revocationReason', 'Badge is revoked'))

            else:
                report = response.get('report', {})
                is_valid = report.get('valid')

                if not is_valid:
                    if report.get('errorCount', 0) > 0:
                        errors = [{'name': 'UNABLE_TO_VERIFY', 'description': 'Unable to verify the assertion'}]
                    raise ValidationError(errors)

                validation_subject = report.get('validationSubject')

                badge_instance_obo = first_node_match(graph, dict(id=validation_subject))
                if not badge_instance_obo:
                    raise ValidationError(
                        [{'name': 'ASSERTION_NOT_FOUND', 'description': 'Unable to find an badge instance'}])

                badgeclass_obo = first_node_match(graph, dict(id=badge_instance_obo.get('badge', None)))
                if not badgeclass_obo:
                    raise ValidationError(
                        [{'name': 'ASSERTION_NOT_FOUND', 'description': 'Unable to find a badgeclass'}])

                issuer_obo = first_node_match(graph, dict(id=badgeclass_obo.get('issuer', None)))
                if not issuer_obo:
                    raise ValidationError([{'name': 'ASSERTION_NOT_FOUND', 'description': 'Unable to find an issuer'}])

                original_json = response.get('input').get('original_json', {})

                BadgeInstance.objects.update_from_ob2(
                    badge_instance.badgeclass,
                    badge_instance_obo,
                    badge_instance.recipient_identifier,
                    badge_instance.recipient_type,
                    original_json.get(badge_instance_obo.get('id', ''), None)
                )

                badge_instance.rebake(save=True)

                BadgeClass.objects.update_from_ob2(
                    badge_instance.issuer,
                    badgeclass_obo,
                    original_json.get(badgeclass_obo.get('id', ''), None)
                )

                Issuer.objects.update_from_ob2(
                    issuer_obo,
                    original_json.get(issuer_obo.get('id', ''), None)
                )
        result = self.get_object(entity_id).get_json(expand_badgeclass=True, expand_issuer=True)

        return Response(BaseSerializerV2.response_envelope([result], True, 'OK'), status=status.HTTP_200_OK)

class LearningPathJson(JSONComponentView):
    permission_classes = (permissions.AllowAny,)
    model = LearningPath
<<<<<<< HEAD
=======
    serializer_class = LearningPathSerializerV1
>>>>>>> c4659157

    # def log(self, obj):
    #     logger.event(badgrlog.BadgeClassRetrievedEvent(obj, self.request))

    def get_json(self, request):
<<<<<<< HEAD
        json = super(LearningPathJson, self).get_json(request)
        obi_version = self._get_request_obi_version(request)

=======
        
        json = super(LearningPathJson, self).get_json(request)

        obi_version = self._get_request_obi_version(request)

        json.update({
            'participationBadge_id': self.current_object.participationBadge.entity_id,
        })

>>>>>>> c4659157
        return json


class LearningPathList(JSONListView):
    permission_classes = (permissions.AllowAny,)
    model = LearningPath
    serializer_class = LearningPathSerializerV1

    # def log(self, obj):
    #     logger.event(badgrlog.BadgeClassRetrievedEvent(obj, self.request))

    def get_json(self, request):
        return super(LearningPathList, self).get_json(request)<|MERGE_RESOLUTION|>--- conflicted
+++ resolved
@@ -30,6 +30,8 @@
 from mainsite.models import BadgrApp
 from mainsite.utils import (OriginSetting, set_url_query_params, first_node_match, fit_image_to_height,
                             convert_svg_to_png)
+from .serializers_v1 import BadgeClassSerializerV1, IssuerSerializerV1, LearningPathSerializerV1
+from .models import Issuer, BadgeClass, BadgeInstance, LearningPath
 from .serializers_v1 import BadgeClassSerializerV1, IssuerSerializerV1, LearningPathSerializerV1
 from .models import Issuer, BadgeClass, BadgeInstance, LearningPath
 logger = badgrlog.BadgrLogger()
@@ -709,20 +711,12 @@
 class LearningPathJson(JSONComponentView):
     permission_classes = (permissions.AllowAny,)
     model = LearningPath
-<<<<<<< HEAD
-=======
     serializer_class = LearningPathSerializerV1
->>>>>>> c4659157
 
     # def log(self, obj):
     #     logger.event(badgrlog.BadgeClassRetrievedEvent(obj, self.request))
 
     def get_json(self, request):
-<<<<<<< HEAD
-        json = super(LearningPathJson, self).get_json(request)
-        obi_version = self._get_request_obi_version(request)
-
-=======
         
         json = super(LearningPathJson, self).get_json(request)
 
@@ -732,7 +726,6 @@
             'participationBadge_id': self.current_object.participationBadge.entity_id,
         })
 
->>>>>>> c4659157
         return json
 
 
