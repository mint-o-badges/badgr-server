import os
import re
import io
import urllib.request
import urllib.parse
import urllib.error
import urllib.parse

import cairosvg
import openbadges
from PIL import Image
from django.conf import settings
from django.core.exceptions import ObjectDoesNotExist
from django.core.files.storage import DefaultStorage
from django.urls import resolve, reverse, Resolver404, NoReverseMatch
from django.http import Http404, HttpResponseRedirect
from django.shortcuts import redirect, render
from django.views.generic import RedirectView
from entity.serializers import BaseSerializerV2
from rest_framework import status, permissions
from rest_framework.exceptions import ValidationError
from rest_framework.response import Response
from rest_framework.views import APIView


import badgrlog
from . import utils
from backpack.models import BackpackCollection
from entity.api import VersionedObjectMixin, BaseEntityListView, BaseEntityDetailViewPublic, UncachedPaginatedViewMixin
from mainsite.models import BadgrApp
from mainsite.utils import (OriginSetting, set_url_query_params, first_node_match, fit_image_to_height,
                            convert_svg_to_png)
from .serializers_v1 import BadgeClassSerializerV1, IssuerSerializerV1, LearningPathSerializerV1
from .models import Issuer, BadgeClass, BadgeInstance, LearningPath, LearningPathBadge, LearningPathParticipant
from .serializers_v1 import BadgeClassSerializerV1, IssuerSerializerV1, LearningPathSerializerV1
from .models import Issuer, BadgeClass, BadgeInstance, LearningPath
<<<<<<< HEAD
import logging 

logger2 = logging.getLogger(__name__)
=======

>>>>>>> 13224f6b
logger = badgrlog.BadgrLogger()
class SlugToEntityIdRedirectMixin(object):
    slugToEntityIdRedirect = False

    def get_entity_id_by_slug(self, slug):
        try:
            object = self.model.cached.get(slug=slug)
            return getattr(object, 'entity_id', None)
        except self.model.DoesNotExist:
            return None

    def get_slug_to_entity_id_redirect_url(self, slug):
        try:
            pattern_name = resolve(self.request.path_info).url_name
            entity_id = self.get_entity_id_by_slug(slug)
            if entity_id is None:
                raise Http404
            return reverse(pattern_name, kwargs={'entity_id': entity_id})
        except (Resolver404, NoReverseMatch):
            return None

    def get_slug_to_entity_id_redirect(self, slug):
        redirect_url = self.get_slug_to_entity_id_redirect_url(slug)
        if redirect_url is not None:
            query = self.request.META.get('QUERY_STRING', '')
            if query:
                redirect_url = "{}?{}".format(redirect_url, query)
            return redirect(redirect_url, permanent=True)
        else:
            raise Http404


class JSONListView(BaseEntityListView, UncachedPaginatedViewMixin):
    """
    Abstract List Class
    """
    permission_classes = (permissions.AllowAny,)
    allow_any_unauthenticated_access = True

    def log(self, obj):
        pass

    def get_context_data(self, **kwargs):
        context = super().get_context_data(**kwargs)

        exclude_orgImg = self.request.query_params.get('exclude_orgImg', None)
        if exclude_orgImg:
            context['exclude_orgImg'] = exclude_orgImg.lower() == 'true'

        return context

    def get(self, request, **kwargs):
        objects = self.model.objects
        context = self.get_context_data(**kwargs)
        serializer_class = self.serializer_class
        serializer = serializer_class(objects, many=True, context=context)
        headers = dict()
        paginator = getattr(self, 'paginator', None)
        if paginator and callable(getattr(paginator, 'get_link_header', None)):
            link_header = paginator.get_link_header()
            if link_header:
                headers['Link'] = link_header
        return Response(serializer.data, headers=headers)


class JSONComponentView(VersionedObjectMixin, APIView, SlugToEntityIdRedirectMixin):
    """
    Abstract Component Class
    """
    permission_classes = (permissions.AllowAny,)
    allow_any_unauthenticated_access = True
    authentication_classes = ()
    html_renderer_class = None
    template_name = 'public/bot_openbadge.html'

    def log(self, obj):
        pass

    def get_json(self, request, **kwargs):
        try:
            json = self.current_object.get_json(obi_version=self._get_request_obi_version(request), **kwargs)
        except ObjectDoesNotExist:
            raise Http404

        return json

    def get(self, request, **kwargs):
        try:
            self.current_object = self.get_object(request, **kwargs)
        except Http404:
            if self.slugToEntityIdRedirect:
                return self.get_slug_to_entity_id_redirect(kwargs.get('entity_id', None))
            else:
                raise

        self.log(self.current_object)

        if self.is_bot():
            # if user agent matches a known bot, return a stub html with opengraph tags
            return render(request, self.template_name, context=self.get_context_data())

        if self.is_requesting_html():
            return HttpResponseRedirect(redirect_to=self.get_badgrapp_redirect())

        json = self.get_json(request=request)
        return Response(json)

    def is_bot(self):
        """
        bots get an stub that contains opengraph tags
        """
        bot_useragents = getattr(settings, 'BADGR_PUBLIC_BOT_USERAGENTS', ['LinkedInBot'])
        user_agent = self.request.META.get('HTTP_USER_AGENT', '')
        if any(a in user_agent for a in bot_useragents):
            return True
        return False

    def is_wide_bot(self):
        """
        some bots prefer a wide aspect ratio for the image
        """
        bot_useragents = getattr(settings, 'BADGR_PUBLIC_BOT_USERAGENTS_WIDE', ['LinkedInBot'])
        user_agent = self.request.META.get('HTTP_USER_AGENT', '')
        if any(a in user_agent for a in bot_useragents):
            return True
        return False

    def is_requesting_html(self):
        if self.format_kwarg == 'json':
            return False

        html_accepts = ['text/html']

        http_accept = self.request.META.get('HTTP_ACCEPT', 'application/json')

        if self.is_bot() or any(a in http_accept for a in html_accepts):
            return True

        return False

    def get_badgrapp_redirect(self):
        badgrapp = self.current_object.cached_badgrapp
        badgrapp = BadgrApp.cached.get(pk=badgrapp.pk)  # ensure we have latest badgrapp information
        if not badgrapp.public_pages_redirect:
            badgrapp = BadgrApp.objects.get_current(request=None)  # use the default badgrapp

        redirect = badgrapp.public_pages_redirect
        if not redirect:
            redirect = 'https://{}/public/'.format(badgrapp.cors)
        else:
            if not redirect.endswith('/'):
                redirect += '/'

        path = self.request.path
        stripped_path = re.sub(r'^/public/', '', path)
        query_string = self.request.META.get('QUERY_STRING', None)
        ret = '{redirect}{path}{query}'.format(
            redirect=redirect,
            path=stripped_path,
            query='?' + query_string if query_string else '')
        return ret

    @staticmethod
    def _get_request_obi_version(request):
        return request.query_params.get('v', utils.CURRENT_OBI_VERSION)


class ImagePropertyDetailView(APIView, SlugToEntityIdRedirectMixin):
    permission_classes = (permissions.AllowAny,)

    def get_object(self, entity_id):
        try:
            current_object = self.model.cached.get(entity_id=entity_id)
        except self.model.DoesNotExist:
            return None
        else:
            self.log(current_object)
            return current_object

    def get(self, request, **kwargs):

        entity_id = kwargs.get('entity_id')
        current_object = self.get_object(entity_id)
        if current_object is None and self.slugToEntityIdRedirect and getattr(request, 'version', 'v1') == 'v2':
            return self.get_slug_to_entity_id_redirect(kwargs.get('entity_id', None))
        elif current_object is None:
            return Response(status=status.HTTP_404_NOT_FOUND)

        image_prop = getattr(current_object, self.prop)
        if not bool(image_prop):
            return Response(status=status.HTTP_404_NOT_FOUND)

        image_type = request.query_params.get('type', 'original')
        if image_type not in ['original', 'png']:
            raise ValidationError("invalid image type: {}".format(image_type))

        supported_fmts = {
            'square': (1, 1),
            'wide': (1.91, 1)
        }
        image_fmt = request.query_params.get('fmt', 'square').lower()
        if image_fmt not in list(supported_fmts.keys()):
            raise ValidationError("invalid image format: {}".format(image_fmt))

        image_url = image_prop.url
        filename, ext = os.path.splitext(image_prop.name)
        basename = os.path.basename(filename)
        dirname = os.path.dirname(filename)
        version_suffix = getattr(settings, 'CAIROSVG_VERSION_SUFFIX', '1')
        new_name = '{dirname}/converted{version}/{basename}{fmt_suffix}.png'.format(
            dirname=dirname,
            basename=basename,
            version=version_suffix,
            fmt_suffix="-{}".format(image_fmt) if image_fmt != 'square' else ""
        )
        storage = DefaultStorage()

        if image_type == 'original' and image_fmt == 'square':
            image_url = image_prop.url
        elif ext == '.svg':
            if not storage.exists(new_name):
                png_buf = None
                with storage.open(image_prop.name, 'rb') as input_svg:
                    if getattr(settings, 'SVG_HTTP_CONVERSION_ENABLED', False):
                        max_square = getattr(settings, 'IMAGE_FIELD_MAX_PX', 400)
                        png_buf = convert_svg_to_png(input_svg.read(), max_square, max_square)
                    # If conversion using the HTTP service fails, try falling back to python solution
                    if not png_buf:
                        png_buf = io.BytesIO()
                        input_svg.seek(0)
                        try:
                            cairosvg.svg2png(file_obj=input_svg, write_to=png_buf)
                        except IOError:
                            return redirect(storage.url(image_prop.name))  # If conversion fails, return existing file.
                    img = Image.open(png_buf)

                    img = fit_image_to_height(img, supported_fmts[image_fmt])

                    out_buf = io.BytesIO()
                    img.save(out_buf, format='png')
                    storage.save(new_name, out_buf)
            image_url = storage.url(new_name)
        else:
            if not storage.exists(new_name):
                with storage.open(image_prop.name, 'rb') as input_png:
                    out_buf = io.BytesIO()
                    # height and width set to the Height and Width of the original badge
                    img = Image.open(input_png)
                    img = fit_image_to_height(img, supported_fmts[image_fmt])

                    img.save(out_buf, format='png')
                    storage.save(new_name, out_buf)
            image_url = storage.url(new_name)

        return redirect(image_url)


class IssuerJson(JSONComponentView):
    permission_classes = (permissions.AllowAny,)
    model = Issuer

    def log(self, obj):
        logger.event(badgrlog.IssuerRetrievedEvent(obj, self.request))

    def get_context_data(self, **kwargs):
        image_url = "{}{}?type=png".format(
            OriginSetting.HTTP,
            reverse('issuer_image', kwargs={'entity_id': self.current_object.entity_id})
        )
        if self.is_wide_bot():
            image_url = "{}&fmt=wide".format(image_url)

        return dict(
            title=self.current_object.name,
            description=self.current_object.description,
            public_url=self.current_object.public_url,
            image_url=image_url
        )


class IssuerBadgesJson(JSONComponentView):
    permission_classes = (permissions.AllowAny,)
    model = Issuer

    def log(self, obj):
        logger.event(badgrlog.IssuerBadgesRetrievedEvent(obj, self.request))

    def get_json(self, request):
        obi_version = self._get_request_obi_version(request)

        return [b.get_json(obi_version=obi_version) for b in self.current_object.cached_badgeclasses()]
    
class IssuerLearningPathsJson(JSONComponentView):
    permission_classes = (permissions.AllowAny,)
    model = Issuer

    def get_json(self, request):
        obi_version = self._get_request_obi_version(request)

        return [b.get_json(obi_version=obi_version) for b in self.current_object.cached_learningpaths()]    


class IssuerImage(ImagePropertyDetailView):
    model = Issuer
    prop = 'image'

    def log(self, obj):
        logger.event(badgrlog.IssuerImageRetrievedEvent(obj, self.request))


class IssuerList(JSONListView):
    permission_classes = (permissions.AllowAny,)
    model = Issuer
    serializer_class = IssuerSerializerV1

    def log(self, obj):
        pass

    def get_json(self, request):
        return super(IssuerList, self).get_json(request)


class BadgeClassJson(JSONComponentView):
    permission_classes = (permissions.AllowAny,)
    model = BadgeClass

    def log(self, obj):
        logger.event(badgrlog.BadgeClassRetrievedEvent(obj, self.request))

    def get_json(self, request):
        expands = request.GET.getlist('expand', [])
        json = super(BadgeClassJson, self).get_json(request)
        obi_version = self._get_request_obi_version(request)

        if 'issuer' in expands:
            json['issuer'] = self.current_object.cached_issuer.get_json(obi_version=obi_version)

        return json

    def get_context_data(self, **kwargs):
        image_url = "{}{}?type=png".format(
            OriginSetting.HTTP,
            reverse('badgeclass_image', kwargs={'entity_id': self.current_object.entity_id})
        )
        if self.is_wide_bot():
            image_url = "{}&fmt=wide".format(image_url)
        return dict(
            title=self.current_object.name,
            description=self.current_object.description,
            public_url=self.current_object.public_url,
            image_url=image_url
        )


class BadgeClassList(JSONListView):
    permission_classes = (permissions.AllowAny,)
    model = BadgeClass
    serializer_class = BadgeClassSerializerV1

    def log(self, obj):
        logger.event(badgrlog.BadgeClassRetrievedEvent(obj, self.request))

    def get_json(self, request):
        return super(BadgeClassList, self).get_json(request)


class BadgeClassImage(ImagePropertyDetailView):
    model = BadgeClass
    prop = 'image'

    def log(self, obj):
        logger.event(badgrlog.BadgeClassImageRetrievedEvent(obj, self.request))


class BadgeClassCriteria(RedirectView, SlugToEntityIdRedirectMixin):
    permanent = False
    model = BadgeClass

    def get_redirect_url(self, *args, **kwargs):
        try:
            badge_class = self.model.cached.get(entity_id=kwargs.get('entity_id'))
        except self.model.DoesNotExist:
            if self.slugToEntityIdRedirect:
                return self.get_slug_to_entity_id_redirect_url(kwargs.get('entity_id'))
            else:
                return None
        return badge_class.get_absolute_url()


class BadgeInstanceJson(JSONComponentView):
    permission_classes = (permissions.AllowAny,)
    model = BadgeInstance

    def has_object_permissions(self, request, obj):
        if obj.pending:
            raise Http404
        return super(BadgeInstanceJson, self).has_object_permissions(request, obj)

    def get_json(self, request):
        expands = request.GET.getlist('expand', [])
        json = super(BadgeInstanceJson, self).get_json(
            request,
            expand_badgeclass=('badge' in expands),
            expand_issuer=('badge.issuer' in expands)
        )

        return json

    def get_context_data(self, **kwargs):
        image_url = "{}{}?type=png".format(
            OriginSetting.HTTP,
            reverse('badgeclass_image', kwargs={'entity_id': self.current_object.cached_badgeclass.entity_id})
        )
        if self.is_wide_bot():
            image_url = "{}&fmt=wide".format(image_url)

        oembed_link_url = '{}{}?format=json&url={}'.format(
            getattr(settings, 'HTTP_ORIGIN'),
            reverse('oembed_api_endpoint'),
            urllib.parse.quote(self.current_object.public_url)
        )

        return dict(
            user_agent=self.request.META.get('HTTP_USER_AGENT', ''),
            title=self.current_object.cached_badgeclass.name,
            description=self.current_object.cached_badgeclass.description,
            public_url=self.current_object.public_url,
            image_url=image_url,
            oembed_link_url=oembed_link_url
        )


class BadgeInstanceImage(ImagePropertyDetailView):
    model = BadgeInstance
    prop = 'image'

    def log(self, badge_instance):
        logger.event(badgrlog.BadgeInstanceDownloadedEvent(badge_instance, self.request))

    def get_object(self, slug):
        obj = super(BadgeInstanceImage, self).get_object(slug)
        if obj and obj.revoked:
            return None
        return obj


class BackpackCollectionJson(JSONComponentView):
    permission_classes = (permissions.AllowAny,)
    model = BackpackCollection
    entity_id_field_name = 'share_hash'

    def get_context_data(self, **kwargs):
        image_url = ''
        if self.current_object.cached_badgeinstances().exists():
            chosen_assertion = sorted(self.current_object.cached_badgeinstances(), key=lambda b: b.issued_on)[0]
            image_url = "{}{}?type=png".format(
                OriginSetting.HTTP,
                reverse('badgeinstance_image', kwargs={'entity_id': chosen_assertion.entity_id})
            )
            if self.is_wide_bot():
                image_url = "{}&fmt=wide".format(image_url)

        return dict(
            title=self.current_object.name,
            description=self.current_object.description,
            public_url=self.current_object.share_url,
            image_url=image_url
        )

    def get_json(self, request):
        expands = request.GET.getlist('expand', [])
        if not self.current_object.published:
            raise Http404

        json = self.current_object.get_json(
            obi_version=self._get_request_obi_version(request),
            expand_badgeclass=('badges.badge' in expands),
            expand_issuer=('badges.badge.issuer' in expands)
        )
        return json


class BakedBadgeInstanceImage(VersionedObjectMixin, APIView, SlugToEntityIdRedirectMixin):
    permission_classes = (permissions.AllowAny,)
    allow_any_unauthenticated_access = True
    model = BadgeInstance

    def get(self, request, **kwargs):
        try:
            assertion = self.get_object(request, **kwargs)
        except Http404:
            if self.slugToEntityIdRedirect:
                return self.get_slug_to_entity_id_redirect(kwargs.get('entity_id', None))
            else:
                raise

        requested_version = request.query_params.get('v', utils.CURRENT_OBI_VERSION)
        if requested_version not in list(utils.OBI_VERSION_CONTEXT_IRIS.keys()):
            raise ValidationError("Invalid OpenBadges version")

        # self.log(assertion)

        redirect_url = assertion.get_baked_image_url(obi_version=requested_version)

        return redirect(redirect_url, permanent=True)


class OEmbedAPIEndpoint(APIView):
    permission_classes = (permissions.AllowAny,)

    @staticmethod
    def get_object(url):
        request_url = urllib.parse.urlparse(url)

        try:
            resolved = resolve(request_url.path)
        except Http404:
            raise Http404("Cannot find resource.")

        if resolved.url_name == 'badgeinstance_json':
            return BadgeInstance.cached.get(entity_id=resolved.kwargs.get('entity_id'))
        raise Http404('Cannot find resource.')

    def get_badgrapp_redirect(self, entity):
        badgrapp = entity.cached_badgrapp
        if not badgrapp or not badgrapp.public_pages_redirect:
            badgrapp = BadgrApp.objects.get_current(request=None)  # use the default badgrapp

        redirect_url = badgrapp.public_pages_redirect
        if not redirect_url:
            redirect_url = 'https://{}/public/'.format(badgrapp.cors)
        else:
            if not redirect_url.endswith('/'):
                redirect_url += '/'

        path = entity.get_absolute_url()
        stripped_path = re.sub(r'^/public/', '', path)
        ret = '{redirect}{path}'.format(
            redirect=redirect_url,
            path=stripped_path)
        ret = set_url_query_params(ret, embedVersion=2)
        return ret

    def get_max_constrained_height(self, request):
        min_height = 420
        height = int(request.query_params.get('maxwidth', min_height))
        return max(min_height, height)

    def get_max_constrained_width(self, request):
        max_width = 800
        min_width = 320
        width = int(request.query_params.get('maxwidth', max_width))
        return max(min_width, min(width, max_width))

    def get(self, request, **kwargs):
        try:
            url = request.query_params.get('url')
            constrained_height = self.get_max_constrained_height(request)
            constrained_width = self.get_max_constrained_width(request)
            response_format = request.query_params.get('format', 'json')
        except (TypeError, ValueError):
            raise ValidationError("Cannot parse OEmbed request parameters.")

        if response_format != 'json':
            return Response("Only json format is supported at this time.", status=status.HTTP_501_NOT_IMPLEMENTED)

        try:
            badgeinstance = self.get_object(url)
        except BadgeInstance.DoesNotExist:
            raise Http404("Object to embed not found.")

        badgeclass = badgeinstance.cached_badgeclass
        issuer = badgeinstance.cached_issuer
        badgrapp = BadgrApp.objects.get_current(request)

        data = {
            'type': 'rich',
            'version': '1.0',
            'title': badgeclass.name,
            'author_name': issuer.name,
            'author_url': issuer.url,
            'provider_name': badgrapp.name,
            'provider_url': badgrapp.ui_login_redirect,
            'thumbnail_url': badgeinstance.image_url(),
            'thumnail_width': 200,  # TODO: get real data; respect maxwidth
            'thumbnail_height': 200,  # TODO: get real data; respect maxheight
            'width': constrained_width,
            'height': constrained_height
        }

        data['html'] = """<iframe src="{src}" frameborder="0" width="{width}px" height="{height}px"></iframe>""".format(
            src=self.get_badgrapp_redirect(badgeinstance),
            width=constrained_width,
            height=constrained_height
        )

        return Response(data, status=status.HTTP_200_OK)


class VerifyBadgeAPIEndpoint(JSONComponentView):
    permission_classes = (permissions.AllowAny,)

    @staticmethod
    def get_object(entity_id):
        try:
            return BadgeInstance.cached.get(entity_id=entity_id)

        except BadgeInstance.DoesNotExist:
            raise Http404

    def post(self, request, **kwargs):
        entity_id = request.data.get('entity_id')
        badge_instance = self.get_object(entity_id)

        # only do badgecheck verify if not a local badge
        if (badge_instance.source_url):
            recipient_profile = {
                badge_instance.recipient_type: badge_instance.recipient_identifier
            }

            badge_check_options = {
                'include_original_json': True,
                'use_cache': True,
            }

            try:
                response = openbadges.verify(badge_instance.jsonld_id,
                                             recipient_profile=recipient_profile, **badge_check_options)
            except ValueError as e:
                raise ValidationError([{'name': "INVALID_BADGE", 'description': str(e)}])

            graph = response.get('graph', [])

            revoked_obo = first_node_match(graph, dict(revoked=True))

            if bool(revoked_obo):
                instance = BadgeInstance.objects.get(source_url=revoked_obo['id'])
                if not instance.revoked:
                    instance.revoke(revoked_obo.get('revocationReason', 'Badge is revoked'))

            else:
                report = response.get('report', {})
                is_valid = report.get('valid')

                if not is_valid:
                    if report.get('errorCount', 0) > 0:
                        errors = [{'name': 'UNABLE_TO_VERIFY', 'description': 'Unable to verify the assertion'}]
                    raise ValidationError(errors)

                validation_subject = report.get('validationSubject')

                badge_instance_obo = first_node_match(graph, dict(id=validation_subject))
                if not badge_instance_obo:
                    raise ValidationError(
                        [{'name': 'ASSERTION_NOT_FOUND', 'description': 'Unable to find an badge instance'}])

                badgeclass_obo = first_node_match(graph, dict(id=badge_instance_obo.get('badge', None)))
                if not badgeclass_obo:
                    raise ValidationError(
                        [{'name': 'ASSERTION_NOT_FOUND', 'description': 'Unable to find a badgeclass'}])

                issuer_obo = first_node_match(graph, dict(id=badgeclass_obo.get('issuer', None)))
                if not issuer_obo:
                    raise ValidationError([{'name': 'ASSERTION_NOT_FOUND', 'description': 'Unable to find an issuer'}])

                original_json = response.get('input').get('original_json', {})

                BadgeInstance.objects.update_from_ob2(
                    badge_instance.badgeclass,
                    badge_instance_obo,
                    badge_instance.recipient_identifier,
                    badge_instance.recipient_type,
                    original_json.get(badge_instance_obo.get('id', ''), None)
                )

                badge_instance.rebake(save=True)

                BadgeClass.objects.update_from_ob2(
                    badge_instance.issuer,
                    badgeclass_obo,
                    original_json.get(badgeclass_obo.get('id', ''), None)
                )

                Issuer.objects.update_from_ob2(
                    issuer_obo,
                    original_json.get(issuer_obo.get('id', ''), None)
                )
        result = self.get_object(entity_id).get_json(expand_badgeclass=True, expand_issuer=True)

        return Response(BaseSerializerV2.response_envelope([result], True, 'OK'), status=status.HTTP_200_OK)

class LearningPathJson(BaseEntityDetailViewPublic, SlugToEntityIdRedirectMixin):
    permission_classes = (permissions.AllowAny,)
    model = LearningPath
    serializer_class = LearningPathSerializerV1

<<<<<<< HEAD
    # def log(self, obj):
    #     logger.event(badgrlog.BadgeClassRetrievedEvent(obj, self.request))

    # def get_json(self, request):
        
    #     json = super(LearningPathJson, self).get_json(request)

    #     obi_version = self._get_request_obi_version(request)

    #     logger2.error(request.user)


    #     if(request.user.is_authenticated):
    #         participant = LearningPathParticipant.objects.filter(learning_path=self.current_object, user=request.user)
    #         if participant.exists():
    #             json.update({
    #                 'progress': participant[0].completed_badges.count(),
    #                 'completed_at': participant[0].completed_at
    #             })

            

    #     json.update({
    #         'participationBadge_id': self.current_object.participationBadge.entity_id,
    #         'issuer_name': self.current_object.issuer.name,
    #         'badge_image': self.current_object.participationBadge.image.url,
    #         'progress': None,
    #         'completed_at': None
    #     })

    #     return json

=======
>>>>>>> 13224f6b

class LearningPathList(JSONListView):
    permission_classes = (permissions.AllowAny,)
    model = LearningPath
    serializer_class = LearningPathSerializerV1

    # def log(self, obj):
    #     logger.event(badgrlog.BadgeClassRetrievedEvent(obj, self.request))

    def get_json(self, request):
        return super(LearningPathList, self).get_json(request)
    
class BadgeLearningPathList(JSONListView):
    permission_classes = (permissions.AllowAny,)
    model = LearningPath
    serializer_class = LearningPathSerializerV1

    def get(self, request, entity_id=None, *args, **kwargs):
        try:
            badge = BadgeClass.objects.get(entity_id=entity_id)
        except BadgeClass.DoesNotExist:
            raise Http404

        learningpath_badges = LearningPathBadge.objects.filter(badge=badge).select_related('learning_path')

        learning_paths = {lpb.learning_path for lpb in learningpath_badges}  # Use set comprehension for uniqueness

        serialized_learning_paths = self.serializer_class(learning_paths, many=True, context={'request': request})

        return Response(serialized_learning_paths.data)<|MERGE_RESOLUTION|>--- conflicted
+++ resolved
@@ -34,13 +34,7 @@
 from .models import Issuer, BadgeClass, BadgeInstance, LearningPath, LearningPathBadge, LearningPathParticipant
 from .serializers_v1 import BadgeClassSerializerV1, IssuerSerializerV1, LearningPathSerializerV1
 from .models import Issuer, BadgeClass, BadgeInstance, LearningPath
-<<<<<<< HEAD
-import logging 
-
-logger2 = logging.getLogger(__name__)
-=======
-
->>>>>>> 13224f6b
+
 logger = badgrlog.BadgrLogger()
 class SlugToEntityIdRedirectMixin(object):
     slugToEntityIdRedirect = False
@@ -737,41 +731,7 @@
     model = LearningPath
     serializer_class = LearningPathSerializerV1
 
-<<<<<<< HEAD
-    # def log(self, obj):
-    #     logger.event(badgrlog.BadgeClassRetrievedEvent(obj, self.request))
-
-    # def get_json(self, request):
-        
-    #     json = super(LearningPathJson, self).get_json(request)
-
-    #     obi_version = self._get_request_obi_version(request)
-
-    #     logger2.error(request.user)
-
-
-    #     if(request.user.is_authenticated):
-    #         participant = LearningPathParticipant.objects.filter(learning_path=self.current_object, user=request.user)
-    #         if participant.exists():
-    #             json.update({
-    #                 'progress': participant[0].completed_badges.count(),
-    #                 'completed_at': participant[0].completed_at
-    #             })
-
-            
-
-    #     json.update({
-    #         'participationBadge_id': self.current_object.participationBadge.entity_id,
-    #         'issuer_name': self.current_object.issuer.name,
-    #         'badge_image': self.current_object.participationBadge.image.url,
-    #         'progress': None,
-    #         'completed_at': None
-    #     })
-
-    #     return json
-
-=======
->>>>>>> 13224f6b
+
 
 class LearningPathList(JSONListView):
     permission_classes = (permissions.AllowAny,)
