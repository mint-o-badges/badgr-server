--- conflicted
+++ resolved
@@ -474,18 +474,6 @@
 
     copy_permissions = serializers.ListField(source="copy_permissions_list")
 
-<<<<<<< HEAD
-    def to_internal_value(self, data):
-        if "expires" in data:
-            if not data["expires"] or len(data["expires"]) == 0:
-                # if expires was included blank, remove it so to_internal_value() doesnt choke
-                del data["expires"]
-        return super(BadgeClassSerializerV1, self).to_internal_value(data)
-=======
-    class Meta:
-        apispec_definition = ("BadgeClass", {})
->>>>>>> f50bb101
-
     def to_representation(self, instance):
         representation = super(BadgeClassSerializerV1, self).to_representation(instance)
 
