--- conflicted
+++ resolved
@@ -714,15 +714,6 @@
                 recipient_id=validated_data.get("recipient_identifier"),
                 narrative=validated_data.get("narrative"),
                 evidence=evidence_items,
-<<<<<<< HEAD
-                notify=validated_data.get('create_notification'),
-                # created_by=self.context.get('request').user,
-                allow_uppercase=validated_data.get('allow_uppercase'),
-                recipient_type=validated_data.get('recipient_type', RECIPIENT_TYPE_EMAIL),
-                badgr_app=BadgrApp.objects.get_current(self.context.get('request')),
-                expires_at=validated_data.get('expires_at', None),
-                extensions=validated_data.get('extension_items', None)
-=======
                 notify=validated_data.get("create_notification"),
                 created_by=self.context.get("request").user,
                 allow_uppercase=validated_data.get("allow_uppercase"),
@@ -732,7 +723,6 @@
                 badgr_app=BadgrApp.objects.get_current(self.context.get("request")),
                 expires_at=validated_data.get("expires_at", None),
                 extensions=validated_data.get("extension_items", None),
->>>>>>> d9831cc9
             )
         except DjangoValidationError as e:
             raise serializers.ValidationError(e.message)
