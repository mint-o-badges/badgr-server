--- conflicted
+++ resolved
@@ -20,10 +20,7 @@
 from mainsite.models import BadgrApp
 from mainsite.serializers import (
     DateTimeWithUtcZAtEndField,
-<<<<<<< HEAD
     ExcludeFieldsMixin,
-=======
->>>>>>> f00f989e
     HumanReadableBooleanField,
     MarkdownCharField,
     OriginalJsonSerializerMixin,
@@ -177,7 +174,6 @@
 
     class Meta:
         apispec_definition = ("Issuer", {})
-<<<<<<< HEAD
 
     def get_fields(self):
         fields = super().get_fields()
@@ -187,8 +183,6 @@
         self.exclude_fields(fields, exclude_fields)
 
         return fields
-=======
->>>>>>> f00f989e
 
     def validate_image(self, image):
         if image is not None:
@@ -258,7 +252,6 @@
         instance.save(force_resize=force_image_resize)
         return instance
 
-<<<<<<< HEAD
     def to_representation(self, instance):
         representation = super(IssuerSerializerV1, self).to_representation(instance)
         representation["json"] = instance.get_json(
@@ -279,21 +272,6 @@
             user.agreed_terms_version == TermsVersion.cached.latest_version()
             for user in instance.owners
         )
-=======
-    def to_representation(self, obj):
-        representation = super(IssuerSerializerV1, self).to_representation(obj)
-        representation["json"] = obj.get_json(obi_version="1_1", use_canonical_id=True)
-
-        if self.context.get("embed_badgeclasses", False):
-            representation["badgeclasses"] = BadgeClassSerializerV1(
-                obj.badgeclasses.all(), many=True, context=self.context
-            ).data
-        representation["badgeClassCount"] = len(obj.cached_badgeclasses())
-        representation["learningPathCount"] = len(obj.cached_learningpaths())
-        representation["recipientGroupCount"] = 0
-        representation["recipientCount"] = 0
-        representation["pathwayCount"] = 0
->>>>>>> f00f989e
 
         return representation
 
@@ -356,14 +334,10 @@
 
 
 class BadgeClassSerializerV1(
-<<<<<<< HEAD
     OriginalJsonSerializerMixin,
     ExtensionsSaverMixin,
     ExcludeFieldsMixin,
     serializers.Serializer,
-=======
-    OriginalJsonSerializerMixin, ExtensionsSaverMixin, serializers.Serializer
->>>>>>> f00f989e
 ):
     created_at = DateTimeWithUtcZAtEndField(read_only=True)
     updated_at = DateTimeWithUtcZAtEndField(read_only=True)
@@ -419,16 +393,11 @@
         return super(BadgeClassSerializerV1, self).to_internal_value(data)
 
     def to_representation(self, instance):
-<<<<<<< HEAD
         representation = super(BadgeClassSerializerV1, self).to_representation(instance)
 
         exclude_fields = self.context.get("exclude_fields", [])
         self.exclude_fields(representation, exclude_fields)
 
-=======
-        exclude_orgImg = self.context.get("exclude_orgImg", None)
-        representation = super(BadgeClassSerializerV1, self).to_representation(instance)
->>>>>>> f00f989e
         representation["issuerName"] = instance.cached_issuer.name
         representation["issuerOwnerAcceptedTos"] = any(
             user.agreed_terms_version == TermsVersion.cached.latest_version()
@@ -440,16 +409,6 @@
         representation["json"] = instance.get_json(
             obi_version="1_1", use_canonical_id=True
         )
-<<<<<<< HEAD
-
-=======
-        if "extensions" in representation and exclude_orgImg:
-            representation["extensions"] = {
-                name: value
-                for name, value in representation["extensions"].items()
-                if name != "extensions:OrgImageExtension"
-            }
->>>>>>> f00f989e
         return representation
 
     def validate_image(self, image):
@@ -812,10 +771,7 @@
         createdBy = validated_data.get("createdBy")
         badgeclass_id = validated_data.get("badgeclass_id")
         issuer_id = validated_data.get("issuer_id")
-<<<<<<< HEAD
-=======
         notifications = validated_data.get("notifications")
->>>>>>> f00f989e
 
         try:
             issuer = Issuer.objects.get(entity_id=issuer_id)
@@ -830,31 +786,22 @@
             raise serializers.ValidationError(
                 f"BadgeClass with ID '{badgeclass_id}' does not exist."
             )
-<<<<<<< HEAD
-=======
-
         try:
             created_by_user = self.context["request"].user
         except DjangoValidationError:
             raise serializers.ValidationError(
                 "Cannot determine the creating user of the qr code"
             )
->>>>>>> f00f989e
 
         new_qrcode = QrCode.objects.create(
             title=title,
             createdBy=createdBy,
             issuer=issuer,
             badgeclass=badgeclass,
-<<<<<<< HEAD
-            valid_from=validated_data.get("valid_from"),
-            expires_at=validated_data.get("expires_at"),
-=======
             created_by_user=created_by_user,
             valid_from=validated_data.get("valid_from"),
             expires_at=validated_data.get("expires_at"),
             notifications=notifications,
->>>>>>> f00f989e
         )
 
         return new_qrcode
@@ -864,12 +811,9 @@
         instance.createdBy = validated_data.get("createdBy", instance.createdBy)
         instance.valid_from = validated_data.get("valid_from", instance.valid_from)
         instance.expires_at = validated_data.get("expires_at", instance.expires_at)
-<<<<<<< HEAD
-=======
         instance.notifications = validated_data.get(
             "notifications", instance.notifications
         )
->>>>>>> f00f989e
         instance.save()
         return instance
 
@@ -949,10 +893,6 @@
         )
 
     def to_representation(self, instance):
-<<<<<<< HEAD
-=======
-
->>>>>>> f00f989e
         request = self.context.get("request")
         representation = super(LearningPathSerializerV1, self).to_representation(
             instance
@@ -971,11 +911,7 @@
             {
                 "badge": BadgeClassSerializerV1(
                     badge.badge,
-<<<<<<< HEAD
                     context={"exclude_fields": ["extensions:OrgImageExtension"]},
-=======
-                    context={"exclude_orgImg": "extensions:OrgImageExtension"},
->>>>>>> f00f989e
                 ).data,
                 "order": badge.order,
             }
@@ -1021,13 +957,8 @@
                 learningPathBadgeInstanceSlug
             )
         # set lp completed at from newest badge issue date
-<<<<<<< HEAD
         # FIXME: maybe set from issued participation badge instead, would need to get
         # user participation badgeclass aswell
-=======
-        # FIXME: maybe set from issued participation badge instead, would need to
-        # get user participation badgeclass aswell
->>>>>>> f00f989e
         completed_at = None
         if user_progress >= max_progress:
             completed_at = reduce(
@@ -1035,7 +966,6 @@
                 user_badgeinstances,
                 None,
             )
-<<<<<<< HEAD
 
         representation.update(
             {
@@ -1051,20 +981,6 @@
 
         exclude_fields = self.context.get("exclude_fields", [])
         self.exclude_fields(representation, exclude_fields)
-=======
-
-        representation.update(
-            {
-                "progress": user_progress,
-                "completed_at": completed_at,
-                "completed_badges": BadgeClassSerializerV1(
-                    user_completed_badges,
-                    many=True,
-                    context={"exclude_orgImg": "extensions:OrgImageExtension"},
-                ).data,
-            }
-        )
->>>>>>> f00f989e
 
         return representation
 
