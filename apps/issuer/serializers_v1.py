import json
import logging
import os
import uuid
from functools import reduce

from rest_framework.fields import JSONField
import pytz
from badgeuser.models import TermsVersion
from badgeuser.serializers_v1 import (
    BadgeUserIdentifierFieldV1,
    BadgeUserProfileSerializerV1,
)
from django.core.exceptions import ValidationError as DjangoValidationError
from django.core.validators import EmailValidator, URLValidator
from django.db.models import Q
from django.urls import reverse
from django.utils import timezone
from django.utils.html import strip_tags
from mainsite.drf_fields import ValidImageField
from mainsite.models import BadgrApp
from mainsite.serializers import (
    DateTimeWithUtcZAtEndField,
    ExcludeFieldsMixin,
    HumanReadableBooleanField,
    MarkdownCharField,
    OriginalJsonSerializerMixin,
    StripTagsCharField,
)
from mainsite.utils import OriginSetting, verifyIssuerAutomatically
from mainsite.validators import (
    BadgeExtensionValidator,
    ChoicesValidator,
    PositiveIntegerValidator,
    TelephoneValidator,
)
from rest_framework import serializers

from .models import (
    RECIPIENT_TYPE_EMAIL,
    RECIPIENT_TYPE_ID,
    RECIPIENT_TYPE_URL,
    BadgeClass,
    BadgeClassExtension,
    BadgeInstance,
    Issuer,
    IssuerStaff,
    IssuerStaffRequest,
    LearningPath,
    LearningPathBadge,
    NetworkInvite,
    QrCode,
    RequestedBadge,
    RequestedLearningPath,
)
from django.db import transaction

logger = logging.getLogger("Badgr.Events")


class ExtensionsSaverMixin(object):
    def remove_extensions(self, instance, extensions_to_remove):
        extensions = instance.cached_extensions()
        for ext in extensions:
            if ext.name in extensions_to_remove:
                ext.delete()

    def update_extensions(
        self, instance, extensions_to_update, received_extension_items
    ):
        logger.debug("UPDATING EXTENSION")
        logger.debug(received_extension_items)
        current_extensions = instance.cached_extensions()
        for ext in current_extensions:
            if ext.name in extensions_to_update:
                new_values = received_extension_items[ext.name]
                ext.original_json = json.dumps(new_values)
                ext.save()

    def save_extensions(self, validated_data, instance):
        logger.debug("SAVING EXTENSION IN MIXIN")
        logger.debug(validated_data.get("extension_items", False))
        if validated_data.get("extension_items", False):
            extension_items = validated_data.pop("extension_items")
            received_extensions = list(extension_items.keys())
            current_extension_names = list(instance.extension_items.keys())
            remove_these_extensions = set(current_extension_names) - set(
                received_extensions
            )
            update_these_extensions = set(current_extension_names).intersection(
                set(received_extensions)
            )
            add_these_extensions = set(received_extensions) - set(
                current_extension_names
            )
            logger.debug(add_these_extensions)
            self.remove_extensions(instance, remove_these_extensions)
            self.update_extensions(instance, update_these_extensions, extension_items)
            self.add_extensions(instance, add_these_extensions, extension_items)


class CachedListSerializer(serializers.ListSerializer):
    def to_representation(self, data):
        return [self.child.to_representation(item) for item in data]


class IssuerStaffSerializerV1(serializers.Serializer):
    """A read_only serializer for staff roles"""

    user = BadgeUserProfileSerializerV1(source="cached_user")
    role = serializers.CharField(
        validators=[ChoicesValidator(list(dict(IssuerStaff.ROLE_CHOICES).keys()))]
    )

    class Meta:
        list_serializer_class = CachedListSerializer

        apispec_definition = (
            "IssuerStaff",
            {
                "properties": {
                    "role": {"type": "string", "enum": ["staff", "editor", "owner"]}
                }
            },
        )


class BaseIssuerSerializerV1(
    OriginalJsonSerializerMixin, ExcludeFieldsMixin, serializers.Serializer
):
    """Base serializer for issuers and networks"""

    class Meta:
        abstract = True

    created_at = DateTimeWithUtcZAtEndField(read_only=True)
    created_by = BadgeUserIdentifierFieldV1()
    name = StripTagsCharField(max_length=1024)
    slug = StripTagsCharField(max_length=255, source="entity_id", read_only=True)
    image = ValidImageField(required=False)
    description = StripTagsCharField(max_length=16384, required=False)
    url = serializers.URLField(max_length=1024, required=True)
    badgrapp = serializers.CharField(
        read_only=True, max_length=255, source="cached_badgrapp"
    )
    staff = IssuerStaffSerializerV1(
        read_only=True, source="cached_issuerstaff", many=True
    )
    source_url = serializers.CharField(
        max_length=255, required=False, allow_blank=True, allow_null=True
    )
    country = serializers.CharField(
        max_length=255, required=False, allow_blank=True, allow_null=True
    )

    state = serializers.CharField(
        max_length=254, required=False, allow_blank=True, allow_null=True
    )

    is_network = serializers.BooleanField(default=False)

    def get_fields(self):
        fields = super().get_fields()

        # Use the mixin to exclude any fields that are unwantend in the final result
        exclude_fields = self.context.get("exclude_fields", [])
        self.exclude_fields(fields, exclude_fields)

        return fields

    def validate_image(self, image):
        if image is not None:
            img_name, img_ext = os.path.splitext(image.name)
            image.name = "issuer_logo_" + str(uuid.uuid4()) + img_ext
        return image


class NetworkSerializerV1(BaseIssuerSerializerV1):
    def create(self, validated_data, **kwargs):
        new_network = Issuer(**validated_data)

        new_network.is_network = True
        # verify network as only verified issuers can create badges
        new_network.verified = True

        new_network.badgrapp = BadgrApp.objects.get_current(
            self.context.get("request", None)
        )

        new_network.save()

        return new_network

    def to_representation(self, instance):
        representation = super(NetworkSerializerV1, self).to_representation(instance)
        representation["json"] = instance.get_json(
            obi_version="1_1", use_canonical_id=True
        )
        partner_issuers = instance.partner_issuers
        representation["partner_issuers"] = IssuerSerializerV1(
            partner_issuers, many=True, context=self.context
        ).data

        request = self.context.get("request")

        if request and request.user and not request.user.is_anonymous:
            representation["current_user_network_role"] = self._get_user_network_role(
                instance, request.user
            )

        return representation

    def _get_user_network_role(self, network, user):
        """Get user's role within this network (either direct or through partner issuer)"""
        direct_staff = network.cached_issuerstaff().filter(user=user).first()
        if direct_staff:
            return direct_staff.role

        for membership in network.memberships.all():
            partner_staff = (
                membership.issuer.cached_issuerstaff().filter(user=user).first()
            )
            if partner_staff:
                return partner_staff.role

        return None


class IssuerSerializerV1(BaseIssuerSerializerV1):
    email = serializers.EmailField(max_length=255, required=True)
    networks = serializers.SerializerMethodField()
    verified = serializers.BooleanField(default=False)

    category = serializers.CharField(max_length=255, required=True, allow_null=True)

    street = serializers.CharField(
        max_length=255, required=False, allow_blank=True, allow_null=True
    )
    streetnumber = serializers.CharField(
        max_length=255, required=False, allow_blank=True, allow_null=True
    )
    zip = serializers.CharField(
        max_length=255, required=False, allow_blank=True, allow_null=True
    )
    city = serializers.CharField(
        max_length=255, required=False, allow_blank=True, allow_null=True
    )

    intendedUseVerified = serializers.BooleanField(default=False)

    linkedinId = serializers.CharField(max_length=255, required=False, allow_blank=True)

    lat = serializers.CharField(
        max_length=255, required=False, allow_blank=True, allow_null=True
    )
    lon = serializers.CharField(
        max_length=255, required=False, allow_blank=True, allow_null=True
    )

    def get_networks(self, obj):
        return None
        # from .serializers_v1 import NetworkSerializerV1

        # # Exclude 'partner_issuers' field from nested network serialization to prevent circular reference
        # context = self.context.copy()
        # context["exclude_fields"] = context.get("exclude_fields", []) + [
        #     "partner_issuers"
        # ]
        # return NetworkSerializerV1(
        #     obj.cached_networks(), many=True, context=context
        # ).data

    class Meta:
        apispec_definition = ("Issuer", {})

    def create(self, validated_data, **kwargs):
        user = validated_data["created_by"]
        potential_email = validated_data["email"]

        if not user.is_email_verified(potential_email):
            raise serializers.ValidationError(
                "Issuer email must be one of your verified addresses. "
                "Add this email to your profile and try again."
            )

        new_issuer = Issuer(**validated_data)

        new_issuer.category = validated_data.get("category")
        new_issuer.street = validated_data.get("street")
        new_issuer.streetnumber = validated_data.get("streetnumber")
        new_issuer.zip = validated_data.get("zip")
        new_issuer.city = validated_data.get("city")
        new_issuer.country = validated_data.get("country")
        new_issuer.intendedUseVerified = validated_data.get("intendedUseVerified")

        if "linkedinId" in validated_data:
            new_issuer.linkedinId = validated_data.get("linkedinId")

        # Check whether issuer email domain matches institution website domain to verify it automatically
        if verifyIssuerAutomatically(
            validated_data.get("url"), validated_data.get("email")
        ):
            new_issuer.verified = True

        # set badgrapp
        new_issuer.badgrapp = BadgrApp.objects.get_current(
            self.context.get("request", None)
        )

        new_issuer.save()

        return new_issuer

    def update(self, instance, validated_data):
        force_image_resize = False
        instance.name = validated_data.get("name")

        if "image" in validated_data:
            instance.image = validated_data.get("image")
            force_image_resize = True

        instance.email = validated_data.get("email")
        instance.description = validated_data.get("description")
        instance.url = validated_data.get("url")

        instance.category = validated_data.get("category")
        instance.street = validated_data.get("street")
        instance.streetnumber = validated_data.get("streetnumber")
        instance.zip = validated_data.get("zip")
        instance.city = validated_data.get("city")
        instance.country = validated_data.get("country")

        if "linkedinId" in validated_data:
            instance.linkedinId = validated_data.get("linkedinId")

        # set badgrapp
        if not instance.badgrapp_id:
            instance.badgrapp = BadgrApp.objects.get_current(
                self.context.get("request", None)
            )

        if not instance.verified:
            if verifyIssuerAutomatically(
                validated_data.get("url"), validated_data.get("email")
            ):
                instance.verified = True

        instance.save(force_resize=force_image_resize)
        return instance

    def to_representation(self, instance):
        representation = super(IssuerSerializerV1, self).to_representation(instance)
        representation["json"] = instance.get_json(
            obi_version="1_1", use_canonical_id=True
        )

        if self.context.get("embed_badgeclasses", False):
            representation["badgeclasses"] = BadgeClassSerializerV1(
                instance.badgeclasses.all(), many=True, context=self.context
            ).data
        representation["badgeClassCount"] = len(instance.cached_badgeclasses())
        representation["learningPathCount"] = len(instance.cached_learningpaths())
        representation["recipientGroupCount"] = 0
        representation["recipientCount"] = 0
        representation["pathwayCount"] = 0

        representation["ownerAcceptedTos"] = any(
            user.agreed_terms_version == TermsVersion.cached.latest_version()
            for user in instance.owners
        )

        return representation


class IssuerRoleActionSerializerV1(serializers.Serializer):
    """A serializer used for validating user role change POSTS"""

    action = serializers.ChoiceField(("add", "modify", "remove"), allow_blank=True)
    username = serializers.CharField(allow_blank=True, required=False)
    email = serializers.EmailField(allow_blank=True, required=False)
    role = serializers.CharField(
        validators=[ChoicesValidator(list(dict(IssuerStaff.ROLE_CHOICES).keys()))],
        default=IssuerStaff.ROLE_STAFF,
    )
    url = serializers.URLField(max_length=1024, required=False)
    telephone = serializers.CharField(max_length=100, required=False)

    def validate(self, attrs):
        identifiers = [
            attrs.get("username"),
            attrs.get("email"),
            attrs.get("url"),
            attrs.get("telephone"),
        ]
        identifier_count = len(list(filter(None.__ne__, identifiers)))
        if identifier_count > 1:
            raise serializers.ValidationError(
                "Please provided only one of the following: a username, email address, "
                "url, or telephone recipient identifier."
            )
        return attrs


class AlignmentItemSerializerV1(serializers.Serializer):
    target_name = StripTagsCharField()
    target_url = serializers.URLField()
    target_description = StripTagsCharField(
        required=False, allow_blank=True, allow_null=True
    )
    target_framework = StripTagsCharField(
        required=False, allow_blank=True, allow_null=True
    )
    target_code = StripTagsCharField(required=False, allow_blank=True, allow_null=True)

    class Meta:
        apispec_definition = ("BadgeClassAlignment", {})


class BadgeClassExpirationSerializerV1(serializers.Serializer):
    amount = serializers.IntegerField(
        source="expires_amount",
        allow_null=True,
        validators=[PositiveIntegerValidator()],
    )
    duration = serializers.ChoiceField(
        source="expires_duration",
        allow_null=True,
        choices=BadgeClass.EXPIRES_DURATION_CHOICES,
    )


class BadgeClassSerializerV1(
    OriginalJsonSerializerMixin,
    ExtensionsSaverMixin,
    ExcludeFieldsMixin,
    serializers.Serializer,
):
    created_at = DateTimeWithUtcZAtEndField(read_only=True)
    updated_at = DateTimeWithUtcZAtEndField(read_only=True)
    created_by = BadgeUserIdentifierFieldV1()
    id = serializers.IntegerField(required=False, read_only=True)
    name = StripTagsCharField(max_length=255)
    image = ValidImageField(required=False)
    imageFrame = serializers.BooleanField(default=True, required=False)
    slug = StripTagsCharField(max_length=255, read_only=True, source="entity_id")
    criteria = JSONField(required=False, allow_null=True)
    criteria_text = MarkdownCharField(required=False, allow_null=True, allow_blank=True)
    criteria_url = StripTagsCharField(
        required=False, allow_blank=True, allow_null=True, validators=[URLValidator()]
    )
    recipient_count = serializers.IntegerField(
        required=False, read_only=True, source="v1_api_recipient_count"
    )
    description = StripTagsCharField(max_length=16384, required=True, convert_null=True)

    alignment = AlignmentItemSerializerV1(
        many=True, source="alignment_items", required=False
    )
    tags = serializers.ListField(
        child=StripTagsCharField(max_length=254), source="tag_items", required=False
    )

    extensions = serializers.DictField(
        source="extension_items", required=False, validators=[BadgeExtensionValidator()]
    )

    expires = BadgeClassExpirationSerializerV1(
        source="*", required=False, allow_null=True
    )

    source_url = serializers.CharField(
        max_length=255, required=False, allow_blank=True, allow_null=True
    )

    issuerVerified = serializers.BooleanField(
        read_only=True, source="cached_issuer.verified"
    )

    copy_permissions = serializers.ListField(source="copy_permissions_list")

    class Meta:
        apispec_definition = ("BadgeClass", {})

    def to_internal_value(self, data):
        if "expires" in data:
            if not data["expires"] or len(data["expires"]) == 0:
                # if expires was included blank, remove it so to_internal_value() doesnt choke
                del data["expires"]
        return super(BadgeClassSerializerV1, self).to_internal_value(data)

    def to_representation(self, instance):
        representation = super(BadgeClassSerializerV1, self).to_representation(instance)

        exclude_fields = self.context.get("exclude_fields", [])
        self.exclude_fields(representation, exclude_fields)

        representation["issuerName"] = instance.cached_issuer.name
        representation["issuerOwnerAcceptedTos"] = any(
            user.agreed_terms_version == TermsVersion.cached.latest_version()
            for user in instance.cached_issuer.owners
        )
        representation["issuer"] = OriginSetting.HTTP + reverse(
            "issuer_json", kwargs={"entity_id": instance.cached_issuer.entity_id}
        )
        representation["json"] = instance.get_json(
            obi_version="1_1", use_canonical_id=True
        )
        return representation

    def validate_image(self, image):
        if image is not None:
            img_name, img_ext = os.path.splitext(image.name)
            image.name = "issuer_badgeclass_" + str(uuid.uuid4()) + img_ext
        return image

    def validate_criteria_text(self, criteria_text):
        if criteria_text is not None and criteria_text != "":
            return criteria_text
        else:
            return None

    def validate_criteria_url(self, criteria_url):
        if criteria_url is not None and criteria_url != "":
            return criteria_url
        else:
            return None

    def validate_extensions(self, extensions):
        is_formal = False
        if extensions:
            for ext_name, ext in extensions.items():
                # if "@context" in ext and not ext['@context'].startswith(settings.EXTENSIONS_ROOT_URL):
                #     raise BadgrValidationError(
                #         error_code=999,
                #         error_message=f"extensions @context invalid {ext['@context']}")
                if (
                    ext_name.endswith("ECTSExtension")
                    or ext_name.endswith("StudyLoadExtension")
                    or ext_name.endswith("CategoryExtension")
                    or ext_name.endswith("LevelExtension")
                    or ext_name.endswith("CompetencyExtension")
                    or ext_name.endswith("LicenseExtension")
                    or ext_name.endswith("BasedOnExtension")
                ):
                    is_formal = True
        self.formal = is_formal
        return extensions

    def add_extensions(self, instance, add_these_extensions, extension_items):
        for extension_name in add_these_extensions:
            original_json = extension_items[extension_name]
            extension = BadgeClassExtension(
                name=extension_name,
                original_json=json.dumps(original_json),
                badgeclass_id=instance.pk,
            )
            extension.save()

    def update(self, instance, validated_data):
        logger.info("UPDATE BADGECLASS")
        logger.debug(validated_data)

        with transaction.atomic():
            new_name = validated_data.get("name")
            if new_name:
                new_name = strip_tags(new_name)
                instance.name = new_name

            new_description = validated_data.get("description")
            if new_description:
                instance.description = strip_tags(new_description)

            if "image" in validated_data:
                instance.image = validated_data.get("image")

            if "criteria" in validated_data:
                instance.criteria = validated_data.get("criteria")

            instance.alignment_items = validated_data.get("alignment_items")
            instance.tag_items = validated_data.get("tag_items")

            instance.expires_amount = validated_data.get("expires_amount", None)
            instance.expires_duration = validated_data.get("expires_duration", None)

            instance.imageFrame = validated_data.get("imageFrame", True)

            instance.copy_permissions_list = validated_data.get(
                "copy_permissions_list", ["issuer"]
            )

            logger.debug("SAVING EXTENSION")
            self.save_extensions(validated_data, instance)

            if instance.imageFrame:
                extensions = instance.cached_extensions()
                try:
                    category_ext = extensions.get(name="extensions:CategoryExtension")
                    category = json.loads(category_ext.original_json)["Category"]
                    org_img_ext = extensions.get(name="extensions:OrgImageExtension")
                    original_image = json.loads(org_img_ext.original_json)["OrgImage"]

                    instance.generate_badge_image(
                        category, original_image, instance.issuer.image
                    )
                    instance.save(update_fields=["image"])
                except BadgeClassExtension.DoesNotExist as e:
                    raise serializers.ValidationError({"extensions": str(e)})
                except Exception as e:
                    raise serializers.ValidationError(
                        f"Badge image generation failed: {e}"
                    )

            else:
                instance.save(force_resize=True)
        return instance

    def create(self, validated_data, **kwargs):
        logger.info("CREATE NEW BADGECLASS")
        logger.debug(validated_data)

        with transaction.atomic():
            if "image" not in validated_data:
                raise serializers.ValidationError({"image": ["This field is required"]})

            if "issuer" in self.context:
                validated_data["issuer"] = self.context.get("issuer")

            # criteria_text is now created at runtime
            # if (
            #     validated_data.get("criteria_text", None) is None
            #     and validated_data.get("criteria_url", None) is None
            # ):
            #     raise serializers.ValidationError(
            #         "One or both of the criteria_text and criteria_url fields must be provided"
            #     )

            new_badgeclass = BadgeClass.objects.create(**validated_data)

            extensions = new_badgeclass.cached_extensions()

            if new_badgeclass.imageFrame:
                try:
                    categoryExtension = extensions.get(
                        name="extensions:CategoryExtension"
                    )
                    category = json.loads(categoryExtension.original_json)["Category"]
                    orgImage = extensions.get(name="extensions:OrgImageExtension")
                    original_image = json.loads(orgImage.original_json)["OrgImage"]
                except BadgeClassExtension.DoesNotExist as e:
                    raise serializers.ValidationError({"extensions": str(e)})
<<<<<<< HEAD

                try:
                    issuer_image = None
                    network_image = None

                    if new_badgeclass.issuer.is_network:
                        network_image = new_badgeclass.issuer.image
                    else:
                        issuer_image = new_badgeclass.issuer.image

                    new_badgeclass.generate_badge_image(
                        category,
                        original_image,
                        issuer_image,
                        network_image,
                    )
                    new_badgeclass.save(update_fields=["image"])
                except Exception as e:
                    raise serializers.ValidationError(
                        f"Badge image generation failed: {e}"
                    )

=======

                try:
                    new_badgeclass.generate_badge_image(
                        new_badgeclass.issuer.image, category, original_image
                    )
                    new_badgeclass.save(update_fields=["image"])
                except Exception as e:
                    raise serializers.ValidationError(
                        f"Badge image generation failed: {e}"
                    )
>>>>>>> 83123ad1
            return new_badgeclass


class EvidenceItemSerializer(serializers.Serializer):
    evidence_url = serializers.URLField(
        max_length=1024, required=False, allow_blank=True
    )
    narrative = MarkdownCharField(required=False, allow_blank=True)

    class Meta:
        apispec_definition = ("AssertionEvidence", {})

    def validate(self, attrs):
        if not (attrs.get("evidence_url", None) or attrs.get("narrative", None)):
            raise serializers.ValidationError("Either url or narrative is required")
        return attrs


class BadgeInstanceSerializerV1(OriginalJsonSerializerMixin, serializers.Serializer):
    created_at = DateTimeWithUtcZAtEndField(read_only=True, default_timezone=pytz.utc)
    created_by = BadgeUserIdentifierFieldV1(read_only=True)
    slug = serializers.CharField(max_length=255, read_only=True, source="entity_id")
    image = serializers.FileField(read_only=True)  # use_url=True, might be necessary
    email = serializers.EmailField(max_length=320, required=False, write_only=True)
    recipient_identifier = serializers.CharField(max_length=320, required=False)
    recipient_type = serializers.CharField(default=RECIPIENT_TYPE_EMAIL)
    allow_uppercase = serializers.BooleanField(
        default=False, required=False, write_only=True
    )
    evidence = serializers.URLField(
        write_only=True, required=False, allow_blank=True, max_length=1024
    )
    narrative = MarkdownCharField(required=False, allow_blank=True, allow_null=True)
    evidence_items = EvidenceItemSerializer(many=True, required=False)

    revoked = HumanReadableBooleanField(read_only=True)
    revocation_reason = serializers.CharField(read_only=True)

    expires = DateTimeWithUtcZAtEndField(
        source="expires_at", required=False, allow_null=True, default_timezone=pytz.utc
    )

    create_notification = HumanReadableBooleanField(
        write_only=True, required=False, default=False
    )
    allow_duplicate_awards = serializers.BooleanField(
        write_only=True, required=False, default=True
    )
    hashed = serializers.NullBooleanField(default=None, required=False)

    extensions = serializers.DictField(
        source="extension_items", required=False, validators=[BadgeExtensionValidator()]
    )

    class Meta:
        apispec_definition = ("Assertion", {})

    def validate(self, data):
        recipient_type = data.get("recipient_type")
        if data.get("recipient_identifier") and data.get("email") is None:
            if recipient_type == RECIPIENT_TYPE_EMAIL:
                recipient_validator = EmailValidator()
            elif recipient_type in (RECIPIENT_TYPE_URL, RECIPIENT_TYPE_ID):
                recipient_validator = URLValidator()
            else:
                recipient_validator = TelephoneValidator()

            try:
                recipient_validator(data["recipient_identifier"])
            except DjangoValidationError as e:
                raise serializers.ValidationError(e.message)

        elif data.get("email") and data.get("recipient_identifier") is None:
            data["recipient_identifier"] = data.get("email")

        allow_duplicate_awards = data.pop("allow_duplicate_awards")
        if (
            allow_duplicate_awards is False
            and self.context.get("badgeclass") is not None
        ):
            previous_awards = BadgeInstance.objects.filter(
                recipient_identifier=data["recipient_identifier"],
                badgeclass=self.context["badgeclass"],
            ).filter(Q(expires_at__isnull=True) | Q(expires_at__lt=timezone.now()))
            if previous_awards.exists():
                raise serializers.ValidationError(
                    "A previous award of this badge already exists for this recipient."
                )

        hashed = data.get("hashed", None)
        if hashed is None:
            if recipient_type in (RECIPIENT_TYPE_URL, RECIPIENT_TYPE_ID):
                data["hashed"] = False
            else:
                data["hashed"] = True

        return data

    def validate_narrative(self, data):
        if data is None or data == "":
            return None
        else:
            return data

    def to_representation(self, instance):
        representation = super(BadgeInstanceSerializerV1, self).to_representation(
            instance
        )
        representation["json"] = instance.get_json(
            obi_version="1_1", use_canonical_id=True
        )
        if self.context.get("include_issuer", False):
            representation["issuer"] = IssuerSerializerV1(
                instance.cached_badgeclass.cached_issuer
            ).data
        else:
            representation["issuer"] = OriginSetting.HTTP + reverse(
                "issuer_json", kwargs={"entity_id": instance.cached_issuer.entity_id}
            )
        if self.context.get("include_badge_class", False):
            representation["badge_class"] = BadgeClassSerializerV1(
                instance.cached_badgeclass, context=self.context
            ).data
        else:
            representation["badge_class"] = OriginSetting.HTTP + reverse(
                "badgeclass_json",
                kwargs={"entity_id": instance.cached_badgeclass.entity_id},
            )

        representation["public_url"] = OriginSetting.HTTP + reverse(
            "badgeinstance_json", kwargs={"entity_id": instance.entity_id}
        )

        return representation

    def create(self, validated_data, **kwargs):
        """
        Requires self.context to include request (with authenticated request.user)
        and badgeclass: issuer.models.BadgeClass.
        """
        evidence_items = []

        issuer_slug = self.context["request"].parser_context["kwargs"].get("issuerSlug")

        # ob1 evidence url
        evidence_url = validated_data.get("evidence")
        if evidence_url:
            evidence_items.append({"evidence_url": evidence_url})

        # ob2 evidence items
        submitted_items = validated_data.get("evidence_items")
        if submitted_items:
            evidence_items.extend(submitted_items)
        try:
            return self.context.get("badgeclass").issue(
                recipient_id=validated_data.get("recipient_identifier"),
                narrative=validated_data.get("narrative"),
                evidence=evidence_items,
                notify=validated_data.get("create_notification"),
                created_by=self.context.get("user")
                or getattr(self.context.get("request"), "user", None),
                allow_uppercase=validated_data.get("allow_uppercase"),
                recipient_type=validated_data.get(
                    "recipient_type", RECIPIENT_TYPE_EMAIL
                ),
                badgr_app=BadgrApp.objects.get_current(self.context.get("request")),
                expires_at=validated_data.get("expires_at", None),
                extensions=validated_data.get("extension_items", None),
                issuerSlug=issuer_slug,
            )
        except DjangoValidationError as e:
            raise serializers.ValidationError(e.message)

    def update(self, instance, validated_data):
        updateable_fields = [
            "evidence_items",
            "expires_at",
            "extension_items",
            "hashed",
            "narrative",
            "recipient_identifier",
            "recipient_type",
        ]

        for field_name in updateable_fields:
            if field_name in validated_data:
                setattr(instance, field_name, validated_data.get(field_name))
        instance.rebake(save=False)
        instance.save()

        return instance


class QrCodeSerializerV1(serializers.Serializer):
    title = serializers.CharField(max_length=254)
    slug = StripTagsCharField(max_length=255, source="entity_id", read_only=True)
    createdBy = serializers.CharField(max_length=254)
    badgeclass_id = serializers.CharField(max_length=254)
    issuer_id = serializers.CharField(max_length=254)
    request_count = serializers.SerializerMethodField()
    notifications = serializers.BooleanField(default=False)

    valid_from = DateTimeWithUtcZAtEndField(
        required=False, allow_null=True, default_timezone=pytz.utc
    )
    expires_at = DateTimeWithUtcZAtEndField(
        required=False, allow_null=True, default_timezone=pytz.utc
    )

    class Meta:
        apispec_definition = ("QrCode", {})

    def create(self, validated_data, **kwargs):
        title = validated_data.get("title")
        createdBy = validated_data.get("createdBy")
        badgeclass_id = validated_data.get("badgeclass_id")
        issuer_id = validated_data.get("issuer_id")
        notifications = validated_data.get("notifications")

        try:
            issuer = Issuer.objects.get(entity_id=issuer_id)
        except Issuer.DoesNotExist:
            raise serializers.ValidationError(
                f"Issuer with ID '{issuer_id}' does not exist."
            )

        try:
            badgeclass = BadgeClass.objects.get(entity_id=badgeclass_id)
        except BadgeClass.DoesNotExist:
            raise serializers.ValidationError(
                f"BadgeClass with ID '{badgeclass_id}' does not exist."
            )
        try:
            created_by_user = self.context["request"].user
        except DjangoValidationError:
            raise serializers.ValidationError(
                "Cannot determine the creating user of the qr code"
            )

        new_qrcode = QrCode.objects.create(
            title=title,
            createdBy=createdBy,
            issuer=issuer,
            badgeclass=badgeclass,
            created_by_user=created_by_user,
            valid_from=validated_data.get("valid_from"),
            expires_at=validated_data.get("expires_at"),
            notifications=notifications,
        )

        return new_qrcode

    def update(self, instance, validated_data):
        instance.title = validated_data.get("title", instance.title)
        instance.createdBy = validated_data.get("createdBy", instance.createdBy)
        if "valid_from" in validated_data:
            instance.valid_from = validated_data["valid_from"]
        if "expires_at" in validated_data:
            print(f"expires {validated_data['expires_at']}")
            instance.expires_at = validated_data["expires_at"]
        instance.notifications = validated_data.get(
            "notifications", instance.notifications
        )
        instance.save()
        return instance

    def get_request_count(self, obj):
        return obj.requestedbadges.count()


class RequestedBadgeSerializer(serializers.ModelSerializer):
    class Meta:
        model = RequestedBadge
        fields = "__all__"


class IssuerStaffRequestSerializer(serializers.ModelSerializer):
    issuer = IssuerSerializerV1(read_only=True)
    user = BadgeUserProfileSerializerV1(read_only=True)

    class Meta:
        model = IssuerStaffRequest
        fields = "__all__"


class NetworkInviteSerializer(serializers.ModelSerializer):
    network = NetworkSerializerV1(read_only=True)
    issuer = IssuerSerializerV1(read_only=True)

    class Meta:
        model = NetworkInvite
        fields = "__all__"


class RequestedLearningPathSerializer(serializers.ModelSerializer):
    class Meta:
        model = RequestedLearningPath
        fields = "__all__"

    def to_representation(self, instance):
        representation = super(RequestedLearningPathSerializer, self).to_representation(
            instance
        )
        representation["user"] = BadgeUserProfileSerializerV1(instance.user).data
        return representation


class BadgeOrderSerializer(serializers.Serializer):
    badge = JSONField()
    order = serializers.IntegerField()

    class Meta:
        apispec_definition = ("LearningPathBadge", {})


class LearningPathSerializerV1(ExcludeFieldsMixin, serializers.Serializer):
    created_at = DateTimeWithUtcZAtEndField(read_only=True)
    updated_at = DateTimeWithUtcZAtEndField(read_only=True)
    issuer_id = serializers.CharField(max_length=254)
    participationBadge_id = serializers.CharField(max_length=254)
    participant_count = serializers.IntegerField(
        required=False, read_only=True, source="v1_api_participant_count"
    )

    required_badges_count = serializers.IntegerField(required=True)
    activated = serializers.BooleanField(required=True)

    name = StripTagsCharField(max_length=255)
    slug = StripTagsCharField(max_length=255, read_only=True, source="entity_id")
    description = StripTagsCharField(max_length=16384, required=True, convert_null=True)

    tags = serializers.ListField(
        child=StripTagsCharField(max_length=254), source="tag_items", required=False
    )
    badges = BadgeOrderSerializer(many=True, required=False)

    participationBadge_image = serializers.SerializerMethodField()

    class Meta:
        apispec_definition = ("LearningPath", {})

    def get_participationBadge_image(self, obj):
        return (
            obj.participationBadge.image.url if obj.participationBadge.image else None
        )

    def get_participationBadge_id(self, obj):
        return (
            obj.participationBadge.entity_id
            if obj.participationBadge.entity_id
            else None
        )

    def to_representation(self, instance):
        request = self.context.get("request")
        representation = super(LearningPathSerializerV1, self).to_representation(
            instance
        )
        representation["issuer_name"] = instance.issuer.name
        representation["issuer_id"] = instance.issuer.entity_id
        representation["participationBadge_id"] = self.get_participationBadge_id(
            instance
        )
        representation["tags"] = list(instance.tag_items.values_list("name", flat=True))
        representation["issuerOwnerAcceptedTos"] = any(
            user.agreed_terms_version == TermsVersion.cached.latest_version()
            for user in instance.cached_issuer.owners
        )
        representation["badges"] = [
            {
                "order": badge.order,
                "badge": BadgeClassSerializerV1(
                    badge.badge,
                    context={"exclude_fields": ["extensions:OrgImageExtension"]},
                ).data,
            }
            for badge in instance.learningpathbadge_set.all().order_by("order")
        ]

        default_representation = {
            "progress": None,
            "completed_at": None,
            "completed_badges": None,
            "requested": False,
        }
        if not request or not request.user.is_authenticated:
            representation.update(default_representation)
            return representation

        # get all badgeclasses for this lp
        lp_badges = LearningPathBadge.objects.filter(learning_path=instance)
        lp_badgeclasses = [lp_badge.badge for lp_badge in lp_badges]

        # get user completed badges filtered by lp badgeclasses
        user_badgeinstances = request.user.cached_badgeinstances().filter(
            badgeclass__in=lp_badgeclasses, revoked=False
        )
        user_completed_badges = list(
            {badgeinstance.badgeclass for badgeinstance in user_badgeinstances}
        )

        # calculate lp progress
        max_progress = instance.calculate_progress(lp_badgeclasses)
        user_progress = instance.calculate_progress(user_completed_badges)

        learningPathBadgeInstance = list(
            filter(
                lambda badge: badge.badgeclass.entity_id
                == representation["participationBadge_id"],
                request.user.cached_badgeinstances().filter(revoked=False),
            )
        )
        if learningPathBadgeInstance:
            learningPathBadgeInstanceSlug = learningPathBadgeInstance[0].entity_id
            representation["learningPathBadgeInstanceSlug"] = (
                learningPathBadgeInstanceSlug
            )
        # set lp completed at from newest badge issue date
        # FIXME: maybe set from issued participation badge instead, would need to get
        # user participation badgeclass aswell
        completed_at = None
        if user_progress >= max_progress:
            completed_at = reduce(
                lambda x, y: y.issued_on if x is None else max(x, y.issued_on),
                user_badgeinstances,
                None,
            )

        representation.update(
            {
                "progress": user_progress,
                "completed_at": completed_at,
                "completed_badges": BadgeClassSerializerV1(
                    user_completed_badges,
                    many=True,
                    context={"exclude_fields": ["extensions:OrgImageExtension"]},
                ).data,
            }
        )

        exclude_fields = self.context.get("exclude_fields", [])
        self.exclude_fields(representation, exclude_fields)

        return representation

    def create(self, validated_data, **kwargs):
        name = validated_data.get("name")
        description = validated_data.get("description")
        required_badges_count = validated_data.get("required_badges_count")
        activated = validated_data.get("activated")
        tags = validated_data.get("tag_items")
        issuer_id = validated_data.get("issuer_id")
        participationBadge_id = validated_data.get("participationBadge_id")
        badges_data = validated_data.get("badges")

        try:
            issuer = Issuer.objects.get(entity_id=issuer_id)
        except Issuer.DoesNotExist:
            raise serializers.ValidationError(
                f"Issuer with ID '{issuer_id}' does not exist."
            )

        try:
            participationBadge = BadgeClass.objects.get(entity_id=participationBadge_id)
        except BadgeClass.DoesNotExist:
            raise serializers.ValidationError(
                f" with ID '{participationBadge_id}' does not exist."
            )

        badges_with_order = []
        for badge_data in badges_data:
            badge = badge_data.get("badge")
            order = badge_data.get("order")

            try:
                badge = BadgeClass.objects.get(entity_id=badge.get("slug"))
            except BadgeClass.DoesNotExist:
                raise serializers.ValidationError(
                    f"Badge with slug '{badge.get('slug')}' does not exist."
                )

            badges_with_order.append((badge, order))

        new_learningpath = LearningPath.objects.create(
            name=name,
            description=description,
            required_badges_count=required_badges_count,
            activated=activated,
            issuer=issuer,
            participationBadge=participationBadge,
        )
        new_learningpath.tag_items = tags

        new_learningpath.learningpath_badges = badges_with_order
        return new_learningpath

    def update(self, instance, validated_data):
        instance.name = validated_data.get("name", instance.name)
        instance.description = validated_data.get("description", instance.description)
        instance.required_badges_count = validated_data.get(
            "required_badges_count", instance.required_badges_count
        )
        instance.activated = validated_data.get("activated", instance.activated)

        tags = validated_data.get("tag_items", None)
        if tags is not None:
            instance.tag_items = tags

        badges_data = validated_data.get("badges", None)
        if badges_data is not None:
            badges_with_order = []
            for badge_data in badges_data:
                badge = badge_data.get("badge")
                order = badge_data.get("order")

                try:
                    badge = BadgeClass.objects.get(entity_id=badge.get("slug"))
                except BadgeClass.DoesNotExist:
                    raise serializers.ValidationError(
                        f"Badge with slug '{badge.slug}' does not exist."
                    )

                badges_with_order.append((badge, order))

            instance.learningpath_badges = badges_with_order

        instance.save()

        return instance


class LearningPathParticipantSerializerV1(serializers.Serializer):
    user = BadgeUserProfileSerializerV1(read_only=True)
    completed_at = serializers.DateTimeField(source="issued_on")

    def to_representation(self, instance):
        data = super().to_representation(instance)
        data["participationBadgeAssertion"] = BadgeInstanceSerializerV1(instance).data
        return data


class NetworkBadgeInstanceSerializerV1(BadgeInstanceSerializerV1):
    pass<|MERGE_RESOLUTION|>--- conflicted
+++ resolved
@@ -159,6 +159,8 @@
 
     is_network = serializers.BooleanField(default=False)
 
+    linkedinId = serializers.CharField(max_length=255, required=False, allow_blank=True)
+
     def get_fields(self):
         fields = super().get_fields()
 
@@ -247,8 +249,6 @@
     )
 
     intendedUseVerified = serializers.BooleanField(default=False)
-
-    linkedinId = serializers.CharField(max_length=255, required=False, allow_blank=True)
 
     lat = serializers.CharField(
         max_length=255, required=False, allow_blank=True, allow_null=True
@@ -648,7 +648,6 @@
                     original_image = json.loads(orgImage.original_json)["OrgImage"]
                 except BadgeClassExtension.DoesNotExist as e:
                     raise serializers.ValidationError({"extensions": str(e)})
-<<<<<<< HEAD
 
                 try:
                     issuer_image = None
@@ -671,18 +670,6 @@
                         f"Badge image generation failed: {e}"
                     )
 
-=======
-
-                try:
-                    new_badgeclass.generate_badge_image(
-                        new_badgeclass.issuer.image, category, original_image
-                    )
-                    new_badgeclass.save(update_fields=["image"])
-                except Exception as e:
-                    raise serializers.ValidationError(
-                        f"Badge image generation failed: {e}"
-                    )
->>>>>>> 83123ad1
             return new_badgeclass
 
 
