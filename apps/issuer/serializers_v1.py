import os
import pytz
import uuid
import json

import logging


from django.core.exceptions import ValidationError as DjangoValidationError
from django.urls import reverse
from django.core.validators import EmailValidator, URLValidator
from django.db.models import Q, Sum
from django.utils.html import strip_tags
from django.utils import timezone
from rest_framework import serializers
from django.db import transaction
from json import loads as json_loads


from . import utils
from badgeuser.serializers_v1 import BadgeUserProfileSerializerV1, BadgeUserIdentifierFieldV1
from mainsite.drf_fields import ValidImageField
from mainsite.models import BadgrApp
from mainsite.serializers import DateTimeWithUtcZAtEndField, HumanReadableBooleanField, \
        StripTagsCharField, MarkdownCharField, OriginalJsonSerializerMixin
from mainsite.utils import OriginSetting, validate_altcha, verifyIssuerAutomatically
from mainsite.validators import ChoicesValidator, BadgeExtensionValidator, PositiveIntegerValidator, TelephoneValidator
from .models import Issuer, BadgeClass, IssuerStaff, BadgeInstance, BadgeClassExtension, \
        RECIPIENT_TYPE_EMAIL, RECIPIENT_TYPE_ID, RECIPIENT_TYPE_URL, LearningPath, LearningPathBadge, LearningPathParticipant, QrCode, RequestedBadge, RequestedLearningPath

logger = logging.getLogger(__name__)


class ExtensionsSaverMixin(object):
    def remove_extensions(self, instance, extensions_to_remove):
        extensions = instance.cached_extensions()
        for ext in extensions:
            if ext.name in extensions_to_remove:
                ext.delete()

    def update_extensions(self, instance, extensions_to_update, received_extension_items):
        logger.debug("UPDATING EXTENSION")
        logger.debug(received_extension_items)
        current_extensions = instance.cached_extensions()
        for ext in current_extensions:
            if ext.name in extensions_to_update:
                new_values = received_extension_items[ext.name]
                ext.original_json = json.dumps(new_values)
                ext.save()

    def save_extensions(self, validated_data, instance):
        logger.debug("SAVING EXTENSION IN MIXIN")
        logger.debug(validated_data.get('extension_items', False))
        if validated_data.get('extension_items', False):
            extension_items = validated_data.pop('extension_items')
            received_extensions = list(extension_items.keys())
            current_extension_names = list(instance.extension_items.keys())
            remove_these_extensions = set(current_extension_names) - set(received_extensions)
            update_these_extensions = set(current_extension_names).intersection(set(received_extensions))
            add_these_extensions = set(received_extensions) - set(current_extension_names)
            logger.debug(add_these_extensions)
            self.remove_extensions(instance, remove_these_extensions)
            self.update_extensions(instance, update_these_extensions, extension_items)
            self.add_extensions(instance, add_these_extensions, extension_items)


class CachedListSerializer(serializers.ListSerializer):
    def to_representation(self, data):
        return [self.child.to_representation(item) for item in data]


class IssuerStaffSerializerV1(serializers.Serializer):
    """ A read_only serializer for staff roles """
    user = BadgeUserProfileSerializerV1(source='cached_user')
    role = serializers.CharField(validators=[ChoicesValidator(list(dict(IssuerStaff.ROLE_CHOICES).keys()))])

    class Meta:
        list_serializer_class = CachedListSerializer

        apispec_definition = ('IssuerStaff', {
            'properties': {
                'role': {
                    'type': "string",
                    'enum': ["staff", "editor", "owner"]

                }
            }
        })


class IssuerSerializerV1(OriginalJsonSerializerMixin, serializers.Serializer):
    created_at = DateTimeWithUtcZAtEndField(read_only=True)
    created_by = BadgeUserIdentifierFieldV1()
    name = StripTagsCharField(max_length=1024)
    slug = StripTagsCharField(max_length=255, source='entity_id', read_only=True)
    image = ValidImageField(required=False)
    email = serializers.EmailField(max_length=255, required=True)
    description = StripTagsCharField(max_length=16384, required=False)
    url = serializers.URLField(max_length=1024, required=True)
    staff = IssuerStaffSerializerV1(read_only=True, source='cached_issuerstaff', many=True)
    badgrapp = serializers.CharField(read_only=True, max_length=255, source='cached_badgrapp')
    verified = serializers.BooleanField(default=False)

    category = serializers.CharField(max_length=255, required=True, allow_null=True)
    source_url = serializers.CharField(max_length=255, required=False, allow_blank=True, allow_null=True)

    street = serializers.CharField(max_length=255, required=False, allow_blank=True, allow_null=True)
    streetnumber = serializers.CharField(max_length=255, required=False, allow_blank=True, allow_null=True)
    zip = serializers.CharField(max_length=255, required=False, allow_blank=True, allow_null=True)
    city = serializers.CharField(max_length=255, required=False, allow_blank=True, allow_null=True)
    country = serializers.CharField(max_length=255, required=False, allow_blank=True, allow_null=True)

    lat = serializers.CharField(max_length=255, required=False, allow_blank=True, allow_null=True)
    lon = serializers.CharField(max_length=255, required=False, allow_blank=True, allow_null=True)

    class Meta:
        apispec_definition = ('Issuer', {})

    def validate_image(self, image):
        if image is not None:
            img_name, img_ext = os.path.splitext(image.name)
            image.name = 'issuer_logo_' + str(uuid.uuid4()) + img_ext
        return image

    def create(self, validated_data, **kwargs):
        user = validated_data['created_by']
        potential_email = validated_data['email']


        if not user.is_email_verified(potential_email):
            raise serializers.ValidationError(
                "Issuer email must be one of your verified addresses. "
                "Add this email to your profile and try again.")
              
        new_issuer = Issuer(**validated_data)

        new_issuer.category = validated_data.get('category')
        new_issuer.street = validated_data.get('street')
        new_issuer.streetnumber = validated_data.get('streetnumber')
        new_issuer.zip = validated_data.get('zip')
        new_issuer.city = validated_data.get('city')
        new_issuer.country = validated_data.get('country')

        # Check whether issuer email domain matches institution website domain to verify it automatically 
        if verifyIssuerAutomatically(validated_data.get('url'), validated_data.get('email')):
            new_issuer.verified = True
            
        # set badgrapp
        new_issuer.badgrapp = BadgrApp.objects.get_current(self.context.get('request', None))

        new_issuer.save()
        return new_issuer



    def update(self, instance, validated_data):
        force_image_resize = False
        instance.name = validated_data.get('name')

        if 'image' in validated_data:
            instance.image = validated_data.get('image')
            force_image_resize = True

        instance.email = validated_data.get('email')
        instance.description = validated_data.get('description')
        instance.url = validated_data.get('url')

        instance.category = validated_data.get('category')
        instance.street = validated_data.get('street')
        instance.streetnumber = validated_data.get('streetnumber')
        instance.zip = validated_data.get('zip')
        instance.city = validated_data.get('city')
        instance.country = validated_data.get('country')

        # set badgrapp
        if not instance.badgrapp_id:
            instance.badgrapp = BadgrApp.objects.get_current(self.context.get('request', None))

        instance.save(force_resize=force_image_resize)
        return instance

    def to_representation(self, obj):
        representation = super(IssuerSerializerV1, self).to_representation(obj)
        representation['json'] = obj.get_json(obi_version='1_1', use_canonical_id=True)

        if self.context.get('embed_badgeclasses', False):
            representation['badgeclasses'] = BadgeClassSerializerV1(
                obj.badgeclasses.all(), many=True, context=self.context).data

        representation['badgeClassCount'] = len(obj.cached_badgeclasses())
        representation['recipientGroupCount'] = 0
        representation['recipientCount'] = 0
        representation['pathwayCount'] = 0

        return representation


class IssuerRoleActionSerializerV1(serializers.Serializer):
    """ A serializer used for validating user role change POSTS """
    action = serializers.ChoiceField(('add', 'modify', 'remove'), allow_blank=True)
    username = serializers.CharField(allow_blank=True, required=False)
    email = serializers.EmailField(allow_blank=True, required=False)
    role = serializers.CharField(
        validators=[ChoicesValidator(list(dict(IssuerStaff.ROLE_CHOICES).keys()))],
        default=IssuerStaff.ROLE_STAFF)
    url = serializers.URLField(max_length=1024, required=False)
    telephone = serializers.CharField(max_length=100, required=False)

    def validate(self, attrs):
        identifiers = [attrs.get('username'), attrs.get('email'), attrs.get('url'), attrs.get('telephone')]
        identifier_count = len(list(filter(None.__ne__, identifiers)))
        if identifier_count > 1:
            raise serializers.ValidationError(
                'Please provided only one of the following: a username, email address, '
                'url, or telephone recipient identifier.'
            )
        return attrs


class AlignmentItemSerializerV1(serializers.Serializer):
    target_name = StripTagsCharField()
    target_url = serializers.URLField()
    target_description = StripTagsCharField(required=False, allow_blank=True, allow_null=True)
    target_framework = StripTagsCharField(required=False, allow_blank=True, allow_null=True)
    target_code = StripTagsCharField(required=False, allow_blank=True, allow_null=True)

    class Meta:
        apispec_definition = ('BadgeClassAlignment', {})


class BadgeClassExpirationSerializerV1(serializers.Serializer):
    amount = serializers.IntegerField(source='expires_amount', allow_null=True, validators=[PositiveIntegerValidator()])
    duration = serializers.ChoiceField(source='expires_duration', allow_null=True,
                                       choices=BadgeClass.EXPIRES_DURATION_CHOICES)


class BadgeClassSerializerV1(OriginalJsonSerializerMixin, ExtensionsSaverMixin, serializers.Serializer):
    created_at = DateTimeWithUtcZAtEndField(read_only=True)
    updated_at = DateTimeWithUtcZAtEndField(read_only=True)
    created_by = BadgeUserIdentifierFieldV1()
    id = serializers.IntegerField(required=False, read_only=True)
    name = StripTagsCharField(max_length=255)
    image = ValidImageField(required=False)
    imageFrame = serializers.BooleanField(default=True, required=False)
    slug = StripTagsCharField(max_length=255, read_only=True, source='entity_id')
    criteria = MarkdownCharField(allow_blank=True, required=False, write_only=True)
    criteria_text = MarkdownCharField(required=False, allow_null=True, allow_blank=True)
    criteria_url = StripTagsCharField(required=False, allow_blank=True, allow_null=True, validators=[URLValidator()])
    recipient_count = serializers.IntegerField(required=False, read_only=True, source='v1_api_recipient_count')
    description = StripTagsCharField(max_length=16384, required=True, convert_null=True)

    alignment = AlignmentItemSerializerV1(many=True, source='alignment_items', required=False)
    tags = serializers.ListField(child=StripTagsCharField(max_length=1024), source='tag_items', required=False)

    extensions = serializers.DictField(source='extension_items', required=False, validators=[BadgeExtensionValidator()])

    expires = BadgeClassExpirationSerializerV1(source='*', required=False, allow_null=True)

    source_url = serializers.CharField(max_length=255, required=False, allow_blank=True, allow_null=True)

    class Meta:
        apispec_definition = ('BadgeClass', {})

    def to_internal_value(self, data):
        if 'expires' in data:
            if not data['expires'] or len(data['expires']) == 0:
                # if expires was included blank, remove it so to_internal_value() doesnt choke
                del data['expires']
        return super(BadgeClassSerializerV1, self).to_internal_value(data)

    def to_representation(self, instance):
        exclude_orgImg = self.context.get('exclude_orgImg', None)
        representation = super(BadgeClassSerializerV1, self).to_representation(instance)
        representation['issuerName'] = instance.cached_issuer.name
        representation['issuer'] = OriginSetting.HTTP + \
            reverse('issuer_json', kwargs={'entity_id': instance.cached_issuer.entity_id})
        representation['json'] = instance.get_json(obi_version='1_1', use_canonical_id=True)
        return representation

    def validate_image(self, image):
        if image is not None:
            img_name, img_ext = os.path.splitext(image.name)
            image.name = 'issuer_badgeclass_' + str(uuid.uuid4()) + img_ext
        return image

    def validate_criteria_text(self, criteria_text):
        if criteria_text is not None and criteria_text != '':
            return criteria_text
        else:
            return None

    def validate_criteria_url(self, criteria_url):
        if criteria_url is not None and criteria_url != '':
            return criteria_url
        else:
            return None

    def validate_extensions(self, extensions):
        is_formal = False
        if extensions:
            for ext_name, ext in extensions.items():
                # if "@context" in ext and not ext['@context'].startswith(settings.EXTENSIONS_ROOT_URL):
                #     raise BadgrValidationError(
                #         error_code=999,
                #         error_message=f"extensions @context invalid {ext['@context']}")
                if (ext_name.endswith('ECTSExtension')
                or ext_name.endswith('StudyLoadExtension')
                or ext_name.endswith('CategoryExtension')
                or ext_name.endswith('LevelExtension')
                or ext_name.endswith('CompetencyExtension')
                or ext_name.endswith('BasedOnExtension')):
                    is_formal = True
        self.formal = is_formal
        return extensions

    def add_extensions(self, instance, add_these_extensions, extension_items):
        for extension_name in add_these_extensions:
            original_json = extension_items[extension_name]
            extension = BadgeClassExtension(name=extension_name,
                                            original_json=json.dumps(original_json),
                                            badgeclass_id=instance.pk)
            extension.save()

    def update(self, instance, validated_data):
        logger.info("UPDATE BADGECLASS")
        logger.debug(validated_data)

        force_image_resize = False

        new_name = validated_data.get('name')
        if new_name:
            new_name = strip_tags(new_name)
            instance.name = new_name

        new_description = validated_data.get('description')
        if new_description:
            instance.description = strip_tags(new_description)

        # Assure both criteria_url and criteria_text will not be empty
        if 'criteria_url' in validated_data or 'criteria_text' in validated_data:
            end_criteria_url = validated_data['criteria_url'] if 'criteria_url' in validated_data \
                else instance.criteria_url
            end_criteria_text = validated_data['criteria_text'] if 'criteria_text' in validated_data \
                else instance.criteria_text

            if ((end_criteria_url is None or not end_criteria_url.strip())
                    and (end_criteria_text is None or not end_criteria_text.strip())):
                raise serializers.ValidationError(
                    'Changes cannot be made that would leave both criteria_url and criteria_text blank.'
                )
            else:
                instance.criteria_text = end_criteria_text
                instance.criteria_url = end_criteria_url

        if 'image' in validated_data:
            instance.image = validated_data.get('image')
            force_image_resize = True

        instance.alignment_items = validated_data.get('alignment_items')
        instance.tag_items = validated_data.get('tag_items')

        instance.expires_amount = validated_data.get('expires_amount', None)
        instance.expires_duration = validated_data.get('expires_duration', None)

        instance.imageFrame = validated_data.get('imageFrame', True)

        logger.debug("SAVING EXTENSION")
        self.save_extensions(validated_data, instance)

        instance.save(force_resize=force_image_resize)

        return instance

    def validate(self, data):
        if 'criteria' in data:
            if 'criteria_url' in data or 'criteria_text' in data:
                raise serializers.ValidationError(
                    "The criteria field is mutually-exclusive with the criteria_url and criteria_text fields"
                )

            if utils.is_probable_url(data.get('criteria')):
                data['criteria_url'] = data.pop('criteria')
            elif not isinstance(data.get('criteria'), str):
                raise serializers.ValidationError(
                    "Provided criteria text could not be properly processed as URL or plain text."
                )
            else:
                data['criteria_text'] = data.pop('criteria')
        return data

    def create(self, validated_data, **kwargs):

        logger.info("CREATE NEW BADGECLASS")
        logger.debug(validated_data)

        if 'image' not in validated_data:
            raise serializers.ValidationError({"image": ["This field is required"]})

        if 'issuer' in self.context:
            validated_data['issuer'] = self.context.get('issuer')

        if validated_data.get('criteria_text', None) is None and validated_data.get('criteria_url', None) is None:
            raise serializers.ValidationError(
                "One or both of the criteria_text and criteria_url fields must be provided"
            )

        new_badgeclass = BadgeClass.objects.create(**validated_data)
        return new_badgeclass


class EvidenceItemSerializer(serializers.Serializer):
    evidence_url = serializers.URLField(max_length=1024, required=False, allow_blank=True)
    narrative = MarkdownCharField(required=False, allow_blank=True)

    class Meta:
        apispec_definition = ('AssertionEvidence', {})

    def validate(self, attrs):
        if not (attrs.get('evidence_url', None) or attrs.get('narrative', None)):
            raise serializers.ValidationError("Either url or narrative is required")
        return attrs


class BadgeInstanceSerializerV1(OriginalJsonSerializerMixin, serializers.Serializer):
    created_at = DateTimeWithUtcZAtEndField(read_only=True, default_timezone=pytz.utc)
    created_by = BadgeUserIdentifierFieldV1(read_only=True)
    slug = serializers.CharField(max_length=255, read_only=True, source='entity_id')
    image = serializers.FileField(read_only=True)  # use_url=True, might be necessary
    email = serializers.EmailField(max_length=1024, required=False, write_only=True)
    recipient_identifier = serializers.CharField(max_length=1024, required=False)
    recipient_type = serializers.CharField(default=RECIPIENT_TYPE_EMAIL)
    allow_uppercase = serializers.BooleanField(default=False, required=False, write_only=True)
    evidence = serializers.URLField(write_only=True, required=False, allow_blank=True, max_length=1024)
    narrative = MarkdownCharField(required=False, allow_blank=True, allow_null=True)
    evidence_items = EvidenceItemSerializer(many=True, required=False)

    revoked = HumanReadableBooleanField(read_only=True)
    revocation_reason = serializers.CharField(read_only=True)

    expires = DateTimeWithUtcZAtEndField(source='expires_at', required=False,
                                         allow_null=True, default_timezone=pytz.utc)

    create_notification = HumanReadableBooleanField(write_only=True, required=False, default=False)
    allow_duplicate_awards = serializers.BooleanField(write_only=True, required=False, default=True)
    hashed = serializers.NullBooleanField(default=None, required=False)

    extensions = serializers.DictField(source='extension_items', required=False, validators=[BadgeExtensionValidator()])

    class Meta:
        apispec_definition = ('Assertion', {})

    def validate(self, data):
        recipient_type = data.get('recipient_type')
        if data.get('recipient_identifier') and data.get('email') is None:
            if recipient_type == RECIPIENT_TYPE_EMAIL:
                recipient_validator = EmailValidator()
            elif recipient_type in (RECIPIENT_TYPE_URL, RECIPIENT_TYPE_ID):
                recipient_validator = URLValidator()
            else:
                recipient_validator = TelephoneValidator()

            try:
                recipient_validator(data['recipient_identifier'])
            except DjangoValidationError as e:
                raise serializers.ValidationError(e.message)

        elif data.get('email') and data.get('recipient_identifier') is None:
            data['recipient_identifier'] = data.get('email')

        allow_duplicate_awards = data.pop('allow_duplicate_awards')
        if allow_duplicate_awards is False and self.context.get('badgeclass') is not None:
            previous_awards = BadgeInstance.objects.filter(
                recipient_identifier=data['recipient_identifier'], badgeclass=self.context['badgeclass']
            ).filter(
                Q(expires_at__isnull=True) | Q(expires_at__lt=timezone.now())
            )
            if previous_awards.exists():
                raise serializers.ValidationError(
                    "A previous award of this badge already exists for this recipient.")

        hashed = data.get('hashed', None)
        if hashed is None:
            if recipient_type in (RECIPIENT_TYPE_URL, RECIPIENT_TYPE_ID):
                data['hashed'] = False
            else:
                data['hashed'] = True

        return data

    def validate_narrative(self, data):
        if data is None or data == "":
            return None
        else:
            return data

    def to_representation(self, instance):
        representation = super(BadgeInstanceSerializerV1, self).to_representation(instance)
        representation['json'] = instance.get_json(obi_version="1_1", use_canonical_id=True)
        if self.context.get('include_issuer', False):
            representation['issuer'] = IssuerSerializerV1(instance.cached_badgeclass.cached_issuer).data
        else:
            representation['issuer'] = OriginSetting.HTTP + \
                reverse('issuer_json', kwargs={'entity_id': instance.cached_issuer.entity_id})
        if self.context.get('include_badge_class', False):
            representation['badge_class'] = BadgeClassSerializerV1(
                instance.cached_badgeclass, context=self.context).data
        else:
            representation['badge_class'] = OriginSetting.HTTP + \
                reverse('badgeclass_json', kwargs={'entity_id': instance.cached_badgeclass.entity_id})

        representation['public_url'] = OriginSetting.HTTP + \
            reverse('badgeinstance_json', kwargs={'entity_id': instance.entity_id})

        return representation

    def create(self, validated_data):
        """
        Requires self.context to include request (with authenticated request.user)
        and badgeclass: issuer.models.BadgeClass.
        """
        evidence_items = []

        # ob1 evidence url
        evidence_url = validated_data.get('evidence')
        if evidence_url:
            evidence_items.append({'evidence_url': evidence_url})

        # ob2 evidence items
        submitted_items = validated_data.get('evidence_items')
        if submitted_items:
            evidence_items.extend(submitted_items)
        try:
            return self.context.get('badgeclass').issue(
                recipient_id=validated_data.get('recipient_identifier'),
                narrative=validated_data.get('narrative'),
                evidence=evidence_items,
                notify=validated_data.get('create_notification'),
                created_by=self.context.get('request').user,
                allow_uppercase=validated_data.get('allow_uppercase'),
                recipient_type=validated_data.get('recipient_type', RECIPIENT_TYPE_EMAIL),
                badgr_app=BadgrApp.objects.get_current(self.context.get('request')),
                expires_at=validated_data.get('expires_at', None),
                extensions=validated_data.get('extension_items', None)
            )
        except DjangoValidationError as e:
            raise serializers.ValidationError(e.message)

    def update(self, instance, validated_data):
        updateable_fields = [
            'evidence_items',
            'expires_at',
            'extension_items',
            'hashed',
            'narrative',
            'recipient_identifier',
            'recipient_type'
        ]

        for field_name in updateable_fields:
            if field_name in validated_data:
                setattr(instance, field_name, validated_data.get(field_name))
        instance.rebake(save=False)
        instance.save()

        return instance

class QrCodeSerializerV1(serializers.Serializer):
    title = serializers.CharField(max_length=254)
    slug = StripTagsCharField(max_length=255, source='entity_id', read_only=True)
    createdBy = serializers.CharField(max_length=254)
    badgeclass_id = serializers.CharField(max_length=254)
    issuer_id = serializers.CharField(max_length=254)
    request_count = serializers.SerializerMethodField()

    valid_from = DateTimeWithUtcZAtEndField(
        required=False, allow_null=True, default_timezone=pytz.utc
    )
    expires_at = DateTimeWithUtcZAtEndField(
        required=False, allow_null=True, default_timezone=pytz.utc
    )

    class Meta:
        apispec_definition = ('QrCode', {})

    def create(self, validated_data, **kwargs):
        title = validated_data.get('title')
        createdBy = validated_data.get('createdBy')
        badgeclass_id = validated_data.get('badgeclass_id')
        issuer_id = validated_data.get('issuer_id')

        try:
            issuer = Issuer.objects.get(entity_id=issuer_id)
        except Issuer.DoesNotExist:
            raise serializers.ValidationError(f"Issuer with ID '{issuer_id}' does not exist.")

        try:
            badgeclass = BadgeClass.objects.get(entity_id=badgeclass_id)
        except BadgeClass.DoesNotExist:
            raise serializers.ValidationError(f"BadgeClass with ID '{badgeclass_id}' does not exist.")

        new_qrcode = QrCode.objects.create(
            title=title,
            createdBy=createdBy,
            issuer=issuer,
            badgeclass=badgeclass,
            valid_from=validated_data.get('valid_from'),
            expires_at=validated_data.get('expires_at')
        )

        return new_qrcode

    def update(self, instance, validated_data):
        instance.title = validated_data.get('title', instance.title)
        instance.createdBy = validated_data.get('createdBy', instance.createdBy)
        instance.valid_from = validated_data.get('valid_from', instance.valid_from)
        instance.expires_at = validated_data.get('expires_at', instance.expires_at)
        instance.save()
        return instance
    
    def get_request_count(self, obj):
        return obj.requestedbadges.count()

   

class RequestedBadgeSerializer(serializers.ModelSerializer):
    class Meta:
        model = RequestedBadge
        fields = '__all__' 


class RequestedLearningPathSerializer(serializers.ModelSerializer):
    class Meta:
        model = RequestedLearningPath
        fields = '__all__' 

    def to_representation(self, instance):
        representation = super(RequestedLearningPathSerializer, self).to_representation(instance)
        representation["user"] = BadgeUserProfileSerializerV1(instance.user).data
        return representation    

class BadgeOrderSerializer(serializers.Serializer):
    slug = StripTagsCharField(max_length=255)
    order = serializers.IntegerField()
    
    class Meta:
        apispec_definition = ('LearningPathBadge', {})   

class LearningPathSerializerV1(serializers.Serializer):
    created_at = DateTimeWithUtcZAtEndField(read_only=True)
    updated_at = DateTimeWithUtcZAtEndField(read_only=True)
    issuer_id = serializers.CharField(max_length=254)
    participationBadge_id = serializers.CharField(max_length=254)
    participant_count = serializers.IntegerField(required=False, read_only=True, source='v1_api_participant_count')


    name = StripTagsCharField(max_length=255)
    slug = StripTagsCharField(max_length=255, read_only=True, source='entity_id')
    description = StripTagsCharField(max_length=16384, required=True, convert_null=True)

    tags = serializers.ListField(child=StripTagsCharField(max_length=1024), source='tag_items', required=False)
    badges = BadgeOrderSerializer(many=True, required=False)

    participationBadge_image = serializers.SerializerMethodField()


    class Meta:
        apispec_definition = ('LearningPath', {})

    def get_participationBadge_image(self, obj):
        return obj.participationBadge.image.url if obj.participationBadge.image else None 

    def get_participationBadge_id(self, obj):
        return obj.participationBadge.entity_id if obj.participationBadge.entity_id else None   

    def to_representation(self, instance):

        request = self.context.get('request')
        representation = super(LearningPathSerializerV1, self).to_representation(instance)  
        representation['issuer_name'] = instance.issuer.name
        representation['issuer_id']= instance.issuer.entity_id  
        representation['participationBadge_id'] = self.get_participationBadge_id(instance)
        representation['tags'] = list(instance.tag_items.values_list('name', flat=True))
        representation['badges'] = [
            {
                'badge': BadgeClassSerializerV1(badge.badge, context={'exclude_orgImg': 'extensions:OrgImageExtension'}).data,
                'order': badge.order,
            }
            for badge in instance.learningpathbadge_set.all().order_by('order')
        ]

        default_representation = {
            'progress': None,
            'completed_at': None,
            'completed_badges': None,
            'requested': False
        }
        if not request or not request.user.is_authenticated:
            representation.update(default_representation)
            return representation

        try:
            participant = LearningPathParticipant.objects.get(learning_path=instance, user=request.user)

            requested_lp_exists = RequestedLearningPath.objects.filter(learningpath=instance, user=request.user).exists()
            representation['requested'] = requested_lp_exists

            completed_badges = participant.completed_badges
            progress = sum(
                json_loads(ext.original_json)['StudyLoad'] 
                for badge in completed_badges 
                for ext in badge.cached_extensions() 
                if ext.name == 'extensions:StudyLoadExtension'
            )

            representation.update({
                'progress': progress,
                'completed_at': participant.completed_at,
                'completed_badges': BadgeClassSerializerV1(participant.completed_badges, many=True, context={'exclude_orgImg': 'extensions:OrgImageExtension'}).data,
            })

        except LearningPathParticipant.DoesNotExist:
            if request.user.is_authenticated: 
                user_badgeinstances = BadgeInstance.objects.filter(recipient_identifier=request.user.email, revoked=False)
                user_badgeclasses = [badge.badgeclass for badge in user_badgeinstances]
                completed_badgeclasses = {badge for badge in user_badgeclasses if badge in [badge.badge for badge in instance.learningpathbadge_set.all()]}
                completed_badges = BadgeClassSerializerV1(completed_badgeclasses, many=True, context={'exclude_orgImg': 'extensions:OrgImageExtension'}).data
                representation.update({
                    'progress': None,
                    'completed_at': None,
                    'completed_badges': completed_badges,
                    'requested': False
                })
            else: 
                representation.update(default_representation)   
        return representation          

    def create(self, validated_data, **kwargs):
        
        name = validated_data.get('name')
        description = validated_data.get('description')
        tags = validated_data.get('tag_items')
        issuer_id = validated_data.get('issuer_id')
        participationBadge_id = validated_data.get('participationBadge_id')
        badges_data = validated_data.get('badges') 

        try:
            issuer = Issuer.objects.get(entity_id=issuer_id)
        except Issuer.DoesNotExist:
            raise serializers.ValidationError(f"Issuer with ID '{issuer_id}' does not exist.")
        
        try:
            participationBadge = BadgeClass.objects.get(entity_id=participationBadge_id)
        except BadgeClass.DoesNotExist:
            raise serializers.ValidationError(f" with ID '{participationBadge_id}' does not exist.")
        

        badges_with_order = []
        for badge_data in badges_data:
            slug = badge_data.get('slug')
            order = badge_data.get('order')

            try:
                badge = BadgeClass.objects.get(entity_id=slug)
            except BadgeClass.DoesNotExist:
                raise serializers.ValidationError(f"Badge with slug '{slug}' does not exist.")

            badges_with_order.append((badge, order))

        new_learningpath = LearningPath.objects.create(
            name=name,
            description=description,
            issuer=issuer,
            participationBadge=participationBadge
        )
        new_learningpath.tag_items = tags


        new_learningpath.learningpath_badges = badges_with_order
        return new_learningpath
    
    def update(self, instance, validated_data):
        instance.name = validated_data.get('name', instance.name)
        instance.description = validated_data.get('description', instance.description)
        
        tags = validated_data.get('tag_items', None)
        if tags is not None:
            instance.tag_items = tags

        badges_data = validated_data.get('badges', None)
        if badges_data is not None:
            badges_with_order = []
            for badge_data in badges_data:
                slug = badge_data.get('slug')
                order = badge_data.get('order')

                try:
                    badge = BadgeClass.objects.get(entity_id=slug)
                except BadgeClass.DoesNotExist:
                    raise serializers.ValidationError(f"Badge with slug '{slug}' does not exist.")

                badges_with_order.append((badge, order))

            instance.learningpath_badges = badges_with_order

        instance.save()

        return instance

class LearningPathParticipantSerializerV1(serializers.ModelSerializer):
    user = BadgeUserProfileSerializerV1(source='cached_user')
    completed_badges = BadgeClassSerializerV1(many=True, read_only=True)
    participationBadgeAssertion = BadgeInstanceSerializerV1(read_only=True)
    
    class Meta:
        model = LearningPathParticipant
<<<<<<< HEAD
        fields = ['user', 'started_at', 'completed_at', 'completed_badges', 'entity_id', 'participationBadgeAssertion']

    # def to_representation(self, instance):
    #     representation = super(LearningPathParticipantSerializerV1, self).to_representation(instance)
    #     return representation
=======
        fields = ['user', 'started_at', 'completed_at', 'completed_badges', 'entity_id', 'participationBadgeAssertion']
>>>>>>> 13224f6b
<|MERGE_RESOLUTION|>--- conflicted
+++ resolved
@@ -813,12 +813,4 @@
     
     class Meta:
         model = LearningPathParticipant
-<<<<<<< HEAD
         fields = ['user', 'started_at', 'completed_at', 'completed_badges', 'entity_id', 'participationBadgeAssertion']
-
-    # def to_representation(self, instance):
-    #     representation = super(LearningPathParticipantSerializerV1, self).to_representation(instance)
-    #     return representation
-=======
-        fields = ['user', 'started_at', 'completed_at', 'completed_badges', 'entity_id', 'participationBadgeAssertion']
->>>>>>> 13224f6b
