--- conflicted
+++ resolved
@@ -985,12 +985,7 @@
         "description",
         "entity_id",
         "entity_version",
-<<<<<<< HEAD
-        # "expires_amount",
-        # "expires_duration",
-=======
         "expiration",
->>>>>>> 4848d70b
         "name",
         "pk",
         "slug",
@@ -1020,17 +1015,6 @@
     # TODO: criteria_url and criteria_text are deprecated and should be removed once the migration to the criteria field was done
     criteria_url = models.CharField(max_length=254, blank=True, null=True, default=None)
     criteria_text = models.TextField(blank=True, null=True)
-<<<<<<< HEAD
-
-    # expires_amount = models.IntegerField(blank=True, null=True, default=None)
-    # expires_duration = models.CharField(
-    #     max_length=254,
-    #     choices=EXPIRES_DURATION_CHOICES,
-    #     blank=True,
-    #     null=True,
-    #     default=None,
-    # )
-=======
     expiration = models.IntegerField(
         blank=True,
         null=True,
@@ -1041,7 +1025,6 @@
         ],
         help_text="Number of days the badge is valid after being issued.",
     )
->>>>>>> 4848d70b
 
     # permissions saved as integer in binary representation
     # issuer should always be set
