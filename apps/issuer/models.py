--- conflicted
+++ resolved
@@ -1864,11 +1864,8 @@
     @property
     def participationBadgeAssertion(self):
         if self.completed_at is not None:
-<<<<<<< HEAD
-            badgeinstance = self.user.cached_badgeinstances().filter(badgeclass=self.learning_path.participationBadge).first()
-=======
+
             badgeinstance = self.user.cached_badgeinstances().filter(revoked=False, badgeclass=self.learning_path.participationBadge).first()
->>>>>>> 13224f6b
             if badgeinstance is not None:
                 return badgeinstance
         else:
