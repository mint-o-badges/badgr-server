from __future__ import unicode_literals

import StringIO
import datetime
import json
import re
import uuid
from collections import OrderedDict
from itertools import chain

import cachemodel
import os
from allauth.account.adapter import get_adapter
from django.apps import apps
from django.conf import settings
from django.contrib.auth import get_user_model
from django.core.exceptions import ValidationError
from django.core.files.base import ContentFile
from django.core.files.storage import default_storage
from django.core.urlresolvers import reverse
from django.db import models, transaction
from django.db.models import ProtectedError
from json import loads as json_loads
from jsonfield import JSONField
from openbadges_bakery import bake
from django.utils import timezone

from entity.models import BaseVersionedEntity
from issuer.managers import BadgeInstanceManager, IssuerManager, BadgeClassManager, BadgeInstanceEvidenceManager
from mainsite.managers import SlugOrJsonIdCacheModelManager
from mainsite.mixins import ResizeUploadedImage, ScrubUploadedSvgImage
from mainsite.models import (BadgrApp, EmailBlacklist)
from mainsite.utils import OriginSetting, generate_entity_uri
from .utils import generate_sha256_hashstring, CURRENT_OBI_VERSION, get_obi_context, add_obi_version_ifneeded

AUTH_USER_MODEL = getattr(settings, 'AUTH_USER_MODEL', 'auth.User')


class BaseAuditedModel(cachemodel.CacheModel):
    created_at = models.DateTimeField(auto_now_add=True)
    created_by = models.ForeignKey('badgeuser.BadgeUser', blank=True, null=True, related_name="+")
    updated_at = models.DateTimeField(auto_now=True)
    updated_by = models.ForeignKey('badgeuser.BadgeUser', blank=True, null=True, related_name="+")

    class Meta:
        abstract = True

    @property
    def cached_creator(self):
        from badgeuser.models import BadgeUser
        return BadgeUser.cached.get(id=self.created_by_id)


class OriginalJsonMixin(models.Model):
    original_json = models.TextField(blank=True, null=True, default=None)

    class Meta:
        abstract = True

    def get_original_json(self):
        if self.original_json:
            try:
                return json_loads(self.original_json)
            except (TypeError, ValueError) as e:
                pass

    def get_filtered_json(self, excluded_fields=()):
        original = self.get_original_json()
        if original is not None:
            return {key: original[key] for key in filter(lambda k: k not in excluded_fields, original.keys())}


class BaseOpenBadgeObjectModel(OriginalJsonMixin, cachemodel.CacheModel):
    source = models.CharField(max_length=254, default='local')
    source_url = models.CharField(max_length=254, blank=True, null=True, default=None)

    class Meta:
        abstract = True


class Issuer(ResizeUploadedImage,
             ScrubUploadedSvgImage,
             BaseAuditedModel,
             BaseVersionedEntity,
             BaseOpenBadgeObjectModel):
    entity_class_name = 'Issuer'


    staff = models.ManyToManyField(AUTH_USER_MODEL, through='IssuerStaff')

    # slug has been deprecated for now, but preserve existing values
    slug = models.CharField(max_length=255, blank=True, null=True, default=None)
    #slug = AutoSlugField(max_length=255, populate_from='name', unique=True, blank=False, editable=True)

    badgrapp = models.ForeignKey('mainsite.BadgrApp', blank=True, null=True, default=None)

    name = models.CharField(max_length=1024)
    image = models.FileField(upload_to='uploads/issuers', blank=True, null=True)
    description = models.TextField(blank=True, null=True, default=None)
    url = models.CharField(max_length=254, blank=True, null=True, default=None)
    email = models.CharField(max_length=254, blank=True, null=True, default=None)
    old_json = JSONField()

    objects = IssuerManager()
    cached = SlugOrJsonIdCacheModelManager(slug_kwarg_name='entity_id', slug_field_name='entity_id')

    def publish(self, *args, **kwargs):
        super(Issuer, self).publish(*args, **kwargs)
        for member in self.cached_issuerstaff():
            member.cached_user.publish()

    def delete(self, *args, **kwargs):
        if self.recipient_count > 0:
            raise ProtectedError("Issuer can not be deleted because it has previously issued badges.", self)

        # remove any unused badgeclasses owned by issuer
        for bc in self.cached_badgeclasses():
            bc.delete()

        staff = self.cached_issuerstaff()
        ret = super(Issuer, self).delete(*args, **kwargs)

        # remove membership records
        for membership in staff:
            membership.delete(publish_issuer=False)

        if apps.is_installed('badgebook'):
            # badgebook shim
            try:
                from badgebook.models import LmsCourseInfo
                # update LmsCourseInfo's that were using this issuer as the default_issuer
                for course_info in LmsCourseInfo.objects.filter(default_issuer=self):
                    course_info.default_issuer = None
                    course_info.save()
            except ImportError:
                pass

        return ret

    def save(self, *args, **kwargs):
        ret = super(Issuer, self).save(*args, **kwargs)

        # if no owner staff records exist, create one for created_by
        if len(self.owners) < 1 and self.created_by_id:
            IssuerStaff.objects.create(issuer=self, user=self.created_by, role=IssuerStaff.ROLE_OWNER)

        return ret

    def get_absolute_url(self):
        return reverse('issuer_json', kwargs={'entity_id': self.entity_id})

    @property
    def public_url(self):
        return OriginSetting.HTTP+self.get_absolute_url()

    @property
    def jsonld_id(self):
        return OriginSetting.HTTP + self.get_absolute_url()

    @property
    def editors(self):
        return self.staff.filter(issuerstaff__role__in=(IssuerStaff.ROLE_EDITOR, IssuerStaff.ROLE_OWNER))

    @property
    def owners(self):
        return self.staff.filter(issuerstaff__role=IssuerStaff.ROLE_OWNER)

    @cachemodel.cached_method(auto_publish=True)
    def cached_issuerstaff(self):
        return IssuerStaff.objects.filter(issuer=self)

    @property
    def staff_items(self):
        return self.cached_issuerstaff()

    @staff_items.setter
    def staff_items(self, value):
        """
        Update this issuers IssuerStaff from a list of IssuerStaffSerializerV2 data
        """
        existing_staff_idx = {s.cached_user: s for s in self.staff_items}
        new_staff_idx = {s['cached_user']: s for s in value}

        with transaction.atomic():
            # add missing staff records
            for staff_data in value:
                if staff_data['cached_user'] not in existing_staff_idx:
                    staff_record, created = IssuerStaff.cached.get_or_create(
                        issuer=self,
                        user=staff_data['cached_user'],
                        defaults={
                            'role': staff_data['role']
                        })
                    if not created:
                        staff_record.role = staff_data['role']
                        staff_record.save()

            # remove old staff records -- but never remove the only OWNER role
            for staff_record in self.staff_items:
                if staff_record.cached_user not in new_staff_idx:
                    if staff_record.role != IssuerStaff.ROLE_OWNER or len(self.owners) > 1:
                        staff_record.delete()

    @cachemodel.cached_method(auto_publish=True)
    def cached_editors(self):
        UserModel = get_user_model()
        return UserModel.objects.filter(issuerstaff__issuer=self, issuerstaff__role=IssuerStaff.ROLE_EDITOR)

    @cachemodel.cached_method(auto_publish=True)
    def cached_badgeclasses(self):
        return self.badgeclasses.all()

    def cached_badgeinstances(self):
        return chain(*[bc.cached_badgeinstances() for bc in self.cached_badgeclasses()])

    @cachemodel.cached_method(auto_publish=True)
    def cached_pathways(self):
        return self.pathway_set.filter(is_active=True)

    @cachemodel.cached_method(auto_publish=True)
    def cached_recipient_groups(self):
        return self.recipientgroup_set.all()

    @property
    def recipient_count(self):
        return sum(bc.recipient_count() for bc in self.cached_badgeclasses())

    @property
    def image_preview(self):
        return self.image

    def get_json(self, obi_version=CURRENT_OBI_VERSION, include_extra=True):
        obi_version, context_iri = get_obi_context(obi_version)

        json = OrderedDict({'@context': context_iri})
        json.update(OrderedDict(
            type='Issuer',
            id=add_obi_version_ifneeded(self.jsonld_id, obi_version),
            name=self.name,
            url=self.url,
            email=self.email,
            description=self.description))
        if self.image:
            json['image'] = OriginSetting.HTTP + reverse('issuer_image', kwargs={'entity_id': self.entity_id})

        if self.source_url:
            json['sourceUrl'] = self.source_url

        if include_extra:
            extra = self.get_filtered_json()
            if extra is not None:
                for k,v in extra.items():
                    if k not in json:
                        json[k] = v

        return json

    @property
    def json(self):
        return self.get_json()

    def get_filtered_json(self, excluded_fields=('@context', 'id', 'type', 'name', 'url', 'description', 'image', 'email')):
        return super(Issuer, self).get_filtered_json(excluded_fields=excluded_fields)

    @property
    def cached_badgrapp(self):
        id = self.badgrapp_id if self.badgrapp_id else getattr(settings, 'BADGR_APP_ID', 1)
        return BadgrApp.cached.get(id=id)



class IssuerStaff(cachemodel.CacheModel):
    ROLE_OWNER = 'owner'
    ROLE_EDITOR = 'editor'
    ROLE_STAFF = 'staff'
    ROLE_CHOICES = (
        (ROLE_OWNER, 'Owner'),
        (ROLE_EDITOR, 'Editor'),
        (ROLE_STAFF, 'Staff'),
    )
    issuer = models.ForeignKey(Issuer)
    user = models.ForeignKey(AUTH_USER_MODEL)
    role = models.CharField(max_length=254, choices=ROLE_CHOICES, default=ROLE_STAFF)

    class Meta:
        unique_together = ('issuer', 'user')

    def publish(self):
        super(IssuerStaff, self).publish()
        self.issuer.publish()
        self.user.publish()

    def delete(self, *args, **kwargs):
        publish_issuer = kwargs.pop('publish_issuer', True)
        super(IssuerStaff, self).delete()
        if publish_issuer:
            self.issuer.publish()
        self.user.publish()

    @property
    def cached_user(self):
        from badgeuser.models import BadgeUser
        return BadgeUser.cached.get(pk=self.user_id)

    @property
    def cached_issuer(self):
        return Issuer.cached.get(pk=self.issuer_id)


class BadgeClass(ResizeUploadedImage,
                 ScrubUploadedSvgImage,
                 BaseAuditedModel,
                 BaseVersionedEntity,
                 BaseOpenBadgeObjectModel):
    entity_class_name = 'BadgeClass'

    issuer = models.ForeignKey(Issuer, blank=False, null=False, on_delete=models.CASCADE, related_name="badgeclasses")

    # slug has been deprecated for now, but preserve existing values
    slug = models.CharField(max_length=255, blank=True, null=True, default=None)
    #slug = AutoSlugField(max_length=255, populate_from='name', unique=True, blank=False, editable=True)

    name = models.CharField(max_length=255)
    image = models.FileField(upload_to='uploads/badges', blank=True)
    description = models.TextField(blank=True, null=True, default=None)

    criteria_url = models.CharField(max_length=254, blank=True, null=True, default=None)
    criteria_text = models.TextField(blank=True, null=True)

    old_json = JSONField()

    objects = BadgeClassManager()
    cached = SlugOrJsonIdCacheModelManager(slug_kwarg_name='entity_id', slug_field_name='entity_id')

    class Meta:
        verbose_name_plural = "Badge classes"

    def publish(self):
        super(BadgeClass, self).publish()
        self.issuer.publish()

    def delete(self, *args, **kwargs):
        if self.recipient_count() > 0:
            raise ProtectedError("BadgeClass may only be deleted if all BadgeInstances have been revoked.", self)

        if self.pathway_element_count() > 0:
            raise ProtectedError("BadgeClass may only be deleted if all PathwayElementBadge have been removed.", self)

        if len(self.cached_completion_elements()) > 0:
            raise ProtectedError("Badge could not be deleted. It is being used as a pathway completion badge.", self)

        issuer = self.issuer
        super(BadgeClass, self).delete(*args, **kwargs)
        issuer.publish()

    def get_absolute_url(self):
        return reverse('badgeclass_json', kwargs={'entity_id': self.entity_id})

    @property
    def public_url(self):
        return OriginSetting.HTTP+self.get_absolute_url()

    @property
    def jsonld_id(self):
        return OriginSetting.HTTP + self.get_absolute_url()

    def get_criteria_url(self):
        if self.criteria_url:
            return self.criteria_url
        return OriginSetting.HTTP+reverse('badgeclass_criteria', kwargs={'entity_id': self.entity_id})

    @property
    def owners(self):
        return self.cached_issuer.owners

    @property
    def cached_issuer(self):
        return Issuer.cached.get(pk=self.issuer_id)

    @cachemodel.cached_method(auto_publish=True)
    def recipient_count(self):
        return self.badgeinstances.filter(revoked=False).count()

    def pathway_element_count(self):
        return len(self.cached_pathway_elements())

    @cachemodel.cached_method(auto_publish=True)
    def cached_badgeinstances(self):
        return self.badgeinstances.all()

    @cachemodel.cached_method(auto_publish=True)
    def cached_alignments(self):
        return self.badgeclassalignment_set.all()

    @property
    def alignment_items(self):
        return self.cached_alignments()

    @alignment_items.setter
    def alignment_items(self, value):
<<<<<<< HEAD
=======
        if value is None:
            value = []
>>>>>>> 92e646f1
        keys = ['target_name','target_url','target_description','target_framework', 'target_code']

        def _identity(align):
            """build a unique identity from alignment json"""
            return "&".join("{}={}".format(k, align.get(k, None)) for k in keys)

        def _obj_identity(alignment):
            """build a unique identity from alignment json"""
            return "&".join("{}={}".format(k, getattr(alignment, k)) for k in keys)

        existing_idx = {_obj_identity(a): a for a in self.alignment_items}
        new_idx = {_identity(a): a for a in value}

        with transaction.atomic():
            # HACKY, but force a save to self otherwise we can't create related objects here
            if not self.pk:
                self.save()

            # add missing records
            for align in value:
                if _identity(align) not in existing_idx:
                    alignment = self.badgeclassalignment_set.create(**align)

            # remove old records
            for alignment in self.alignment_items:
                if _obj_identity(alignment) not in new_idx:
                    alignment.delete()

    @cachemodel.cached_method(auto_publish=True)
    def cached_tags(self):
        return self.badgeclasstag_set.all()

    @property
    def tag_items(self):
        return self.cached_tags()

    @tag_items.setter
    def tag_items(self, value):
<<<<<<< HEAD
=======
        if value is None:
            value = []
>>>>>>> 92e646f1
        existing_idx = [t.name for t in self.tag_items]
        new_idx = value

        with transaction.atomic():
            if not self.pk:
                self.save()

            # add missing
            for t in value:
                if t not in existing_idx:
                    tag = self.badgeclasstag_set.create(name=t)

            # remove old
            for tag in self.tag_items:
                if tag.name not in new_idx:
                    tag.delete()

    @cachemodel.cached_method(auto_publish=True)
    def cached_pathway_elements(self):
        return [peb.element for peb in self.pathwayelementbadge_set.all()]

    @cachemodel.cached_method(auto_publish=True)
    def cached_completion_elements(self):
        return [pce for pce in self.completion_elements.all()]

    def issue(self, recipient_id=None, evidence=None, narrative=None, notify=False, created_by=None, allow_uppercase=False, badgr_app=None):
        return BadgeInstance.objects.create(
            badgeclass=self, recipient_identifier=recipient_id, narrative=narrative, evidence=evidence,
            notify=notify, created_by=created_by, allow_uppercase=allow_uppercase,
            badgr_app=badgr_app
        )

    def get_json(self, obi_version=CURRENT_OBI_VERSION, include_extra=True):
        obi_version, context_iri = get_obi_context(obi_version)
        json = OrderedDict({'@context': context_iri})
        json.update(OrderedDict(
            type='BadgeClass',
            id=add_obi_version_ifneeded(self.jsonld_id, obi_version),
            name=self.name,
            description=self.description,
            issuer=add_obi_version_ifneeded(self.cached_issuer.jsonld_id, obi_version),
        ))
        if self.image:
            json['image'] = OriginSetting.HTTP + reverse('badgeclass_image', kwargs={'entity_id': self.entity_id})


        # criteria
        if obi_version == '1_1':
            json["criteria"] = self.get_criteria_url()
            if self.source_url:
                json['source_url'] = self.source_url
        elif obi_version == '2_0':
            if self.source_url:
                json['sourceUrl'] = self.source_url
            json["criteria"] = {}
            if self.criteria_url:
                json['criteria']['id'] = self.criteria_url
            if self.criteria_text:
                json['criteria']['narrative'] = self.criteria_text

        if obi_version == '2_0':
            json['alignment'] = [ a.get_json(obi_version=obi_version) for a in self.cached_alignments() ]
            json['tags'] = list(t.name for t in self.cached_tags())

        if include_extra:
            extra = self.get_filtered_json()
            if extra is not None:
                for k,v in extra.items():
                    if k not in json:
                        json[k] = v

        return json

    @property
    def json(self):
        return self.get_json()

    def get_filtered_json(self, excluded_fields=('@context', 'id', 'type', 'name', 'description', 'image', 'criteria', 'issuer')):
        return super(BadgeClass, self).get_filtered_json(excluded_fields=excluded_fields)

    @property
    def cached_badgrapp(self):
        return self.cached_issuer.cached_badgrapp


class BadgeInstance(BaseAuditedModel,
                    BaseVersionedEntity,
                    BaseOpenBadgeObjectModel):
    entity_class_name = 'Assertion'

    issued_on = models.DateTimeField(blank=False, null=False, default=timezone.now)

    badgeclass = models.ForeignKey(BadgeClass, blank=False, null=False, on_delete=models.CASCADE, related_name='badgeinstances')
    issuer = models.ForeignKey(Issuer, blank=False, null=False)

    RECIPIENT_TYPE_EMAIL = 'email'
    RECIPIENT_TYPE_ID = 'openBadgeId'
    RECIPIENT_TYPE_TELEPHONE = 'telephone'
    RECIPIENT_TYPE_URL = 'url'
    RECIPIENT_TYPE_CHOICES = (
        (RECIPIENT_TYPE_EMAIL, 'email'),
        (RECIPIENT_TYPE_ID, 'openBadgeId'),
        (RECIPIENT_TYPE_TELEPHONE, 'telephone'),
        (RECIPIENT_TYPE_URL, 'url'),
    )
    recipient_identifier = models.EmailField(max_length=1024, blank=False, null=False)
    recipient_type = models.CharField(max_length=255, choices=RECIPIENT_TYPE_CHOICES, default=RECIPIENT_TYPE_EMAIL, blank=False, null=False)

    image = models.FileField(upload_to='uploads/badges', blank=True)

    # slug has been deprecated for now, but preserve existing values
    slug = models.CharField(max_length=255, blank=True, null=True, default=None)
    #slug = AutoSlugField(max_length=255, populate_from='get_new_slug', unique=True, blank=False, editable=False)

    revoked = models.BooleanField(default=False)
    revocation_reason = models.CharField(max_length=255, blank=True, null=True, default=None)

    ACCEPTANCE_UNACCEPTED = 'Unaccepted'
    ACCEPTANCE_ACCEPTED = 'Accepted'
    ACCEPTANCE_REJECTED = 'Rejected'
    ACCEPTANCE_CHOICES = (
        (ACCEPTANCE_UNACCEPTED, 'Unaccepted'),
        (ACCEPTANCE_ACCEPTED, 'Accepted'),
        (ACCEPTANCE_REJECTED, 'Rejected'),
    )
    acceptance = models.CharField(max_length=254, choices=ACCEPTANCE_CHOICES, default=ACCEPTANCE_UNACCEPTED)

    hashed = models.BooleanField(default=True)
    salt = models.CharField(max_length=254, blank=True, null=True, default=None)

    narrative = models.TextField(blank=True, null=True, default=None)

    old_json = JSONField()

    objects = BadgeInstanceManager()

    @property
    def extended_json(self):
        extended_json = self.json
        extended_json['badge'] = self.badgeclass.json
        extended_json['badge']['issuer'] = self.issuer.json

        return extended_json

    def image_url(self):
        if getattr(settings, 'MEDIA_URL').startswith('http'):
            return default_storage.url(self.image.name)
        else:
            return getattr(settings, 'HTTP_ORIGIN') + default_storage.url(self.image.name)

    @property
    def share_url(self):
        return self.public_url
        # return OriginSetting.HTTP+reverse('backpack_shared_assertion', kwargs={'share_hash': self.entity_id})

    @property
    def cached_issuer(self):
        return Issuer.cached.get(pk=self.issuer_id)

    @property
    def cached_badgeclass(self):
        # memoized to improve performance
        if not hasattr(self, '_cached_badgeclass'):
            self._cached_badgeclass = BadgeClass.cached.get(pk=self.badgeclass_id)
        return self._cached_badgeclass

    def get_absolute_url(self):
        return reverse('badgeinstance_json', kwargs={'entity_id': self.entity_id})

    @property
    def jsonld_id(self):
        return OriginSetting.HTTP + self.get_absolute_url()

    @property
    def public_url(self):
        return OriginSetting.HTTP+self.get_absolute_url()

    @property
    def owners(self):
        return self.issuer.owners

    def save(self, *args, **kwargs):
        if self.pk is None:
            self.salt = uuid.uuid4().hex
            self.created_at = datetime.datetime.now()

            # do this now instead of in AbstractVersionedEntity.save() so we can use it for image name
            if self.entity_id is None:
                self.entity_id = generate_entity_uri()

            if not self.image:
                badgeclass_name, ext = os.path.splitext(self.badgeclass.image.file.name)
                new_image = StringIO.StringIO()
                bake(image_file=self.cached_badgeclass.image.file,
                     assertion_json_string=json.dumps(self.json, indent=2),
                     output_file=new_image)
                self.image.save(name='assertion-{id}.{ext}'.format(id=self.entity_id, ext=ext),
                                content=ContentFile(new_image.read()),
                                save=False)

            try:
                from badgeuser.models import CachedEmailAddress
                existing_email = CachedEmailAddress.cached.get(email=self.recipient_identifier)
                if self.recipient_identifier != existing_email.email and \
                        self.recipient_identifier not in [e.email for e in existing_email.cached_variants()]:
                    existing_email.add_variant(self.recipient_identifier)
            except CachedEmailAddress.DoesNotExist:
                pass

        if self.revoked is False:
            self.revocation_reason = None

        super(BadgeInstance, self).save(*args, **kwargs)

    def publish(self):
        super(BadgeInstance, self).publish()
        self.badgeclass.publish()
        if self.cached_recipient_profile:
            self.cached_recipient_profile.publish()
        if self.recipient_user:
            self.recipient_user.publish()

        # publish all collections this instance was in
        for collection in self.backpackcollection_set.all():
            collection.publish()

        self.publish_by('entity_id', 'revoked')

    def delete(self, *args, **kwargs):
        badgeclass = self.badgeclass
        recipient_profile = self.cached_recipient_profile
        super(BadgeInstance, self).delete(*args, **kwargs)
        badgeclass.publish()
        if recipient_profile:
            recipient_profile.publish()
        if self.recipient_user:
            self.recipient_user.publish()
        self.publish_delete('entity_id', 'revoked')

    def revoke(self, revocation_reason):
        if self.revoked:
            raise ValidationError("Assertion is already revoked")

        if not revocation_reason:
            raise ValidationError("revocation_reason is required")

        self.revoked = True
        self.revocation_reason = revocation_reason
        self.image.delete()
        self.save()

        # remove BadgeObjectiveAwards from badgebook if needed
        if apps.is_installed('badgebook'):
            try:
                from badgebook.models import BadgeObjectiveAward, LmsCourseInfo
                try:
                    award = BadgeObjectiveAward.cached.get(badge_instance_id=self.id)
                except BadgeObjectiveAward.DoesNotExist:
                    pass
                else:
                    award.delete()
            except ImportError:
                pass

    def notify_earner(self, badgr_app=None):
        """
        Sends an email notification to the badge earner.
        This process involves creating a badgeanalysis.models.OpenBadge
        returns the EarnerNotification instance.

        TODO: consider making this an option on initial save and having a foreign key to
        the notification model instance (which would link through to the OpenBadge)
        """
        try:
            EmailBlacklist.objects.get(email=self.recipient_identifier)
        except EmailBlacklist.DoesNotExist:
            # Allow sending, as this email is not blacklisted.
            pass
        else:
            return
            # TODO: Report email non-delivery somewhere.

        if badgr_app is None:
            badgr_app = BadgrApp.objects.get_current(None)

        try:
            if self.issuer.image:
                issuer_image_url = self.issuer.public_url + '/image'
            else:
                issuer_image_url = None

            email_context = {
                'badge_name': self.badgeclass.name,
                'badge_id': self.entity_id,
                'badge_description': self.badgeclass.description,
                'issuer_name': re.sub(r'[^\w\s]+', '', self.issuer.name, 0, re.I),
                'issuer_url': self.issuer.url,
                'issuer_detail': self.issuer.public_url,
                'issuer_image_url': issuer_image_url,
                'badge_instance_url': self.public_url,
                'image_url': self.public_url + '/image',
                'download_url': self.public_url + "?action=download",
                'unsubscribe_url': getattr(settings, 'HTTP_ORIGIN') + EmailBlacklist.generate_email_signature(
                    self.recipient_identifier),
                'site_name': badgr_app.name,
                'site_url': badgr_app.signup_redirect,
            }
            if badgr_app.cors == 'badgr.io':
                email_context['promote_mobile'] = True
        except KeyError as e:
            # A property isn't stored right in json
            raise e

        template_name = 'issuer/email/notify_earner'
        try:
            from badgeuser.models import CachedEmailAddress
            CachedEmailAddress.objects.get(email=self.recipient_identifier, verified=True)
            template_name = 'issuer/email/notify_account_holder'
            email_context['site_url'] = badgr_app.email_confirmation_redirect
        except CachedEmailAddress.DoesNotExist:
            pass

        adapter = get_adapter()
        adapter.send_mail(template_name, self.recipient_identifier, context=email_context)

    @property
    def cached_recipient_profile(self):
        from recipient.models import RecipientProfile
        try:
            return RecipientProfile.cached.get(recipient_identifier=self.recipient_identifier)
        except RecipientProfile.MultipleObjectsReturned:
            return RecipientProfile.objects.filter(recipient_identifier=self.recipient_identifier).first()
        except RecipientProfile.DoesNotExist:
            return None

    @property
    def recipient_user(self):
        from badgeuser.models import CachedEmailAddress
        try:
            email_address = CachedEmailAddress.cached.get(email=self.recipient_identifier)
            if email_address.verified:
                return email_address.user
        except CachedEmailAddress.DoesNotExist:
            pass
        return None

    def get_json(self, obi_version=CURRENT_OBI_VERSION, expand_badgeclass=False, expand_issuer=False, include_extra=True):
        obi_version, context_iri = get_obi_context(obi_version)

        json = OrderedDict([
            ('@context', context_iri),
            ('type', 'Assertion'),
            ('id', add_obi_version_ifneeded(self.jsonld_id, obi_version)),
            ('image', OriginSetting.HTTP + reverse('badgeinstance_image', kwargs={'entity_id': self.entity_id})),
            ('badge', add_obi_version_ifneeded(self.cached_badgeclass.jsonld_id, obi_version)),
        ])

        if expand_badgeclass:
            json['badge'] = self.cached_badgeclass.get_json(obi_version=obi_version, include_extra=include_extra)

            if expand_issuer:
                json['badge']['issuer'] = self.cached_issuer.get_json(obi_version=obi_version, include_extra=include_extra)

        if self.revoked:
            return OrderedDict([
                ('@context', context_iri),
                ('type', 'Assertion'),
                ('id', add_obi_version_ifneeded(self.jsonld_id, obi_version)),
                ('revoked', self.revoked),
                ('revocationReason', self.revocation_reason if self.revocation_reason else "")
            ])

        if obi_version == '1_1':
            json["uid"] = self.entity_id
            json["verify"] = {
                "url": add_obi_version_ifneeded(self.public_url, obi_version),
                "type": "hosted"
            }
            if self.source_url:
                json["source_url"] = self.source_url
        elif obi_version == '2_0':
            json["verification"] = {
                "type": "HostedBadge"
            }
            if self.source_url:
                json["sourceUrl"] = self.source_url

        if self.evidence_url:
            if obi_version == '1_1':
                # obi v1 single evidence url
                json['evidence'] = self.evidence_url
            elif obi_version == '2_0':
                # obi v2 multiple evidence
                json['evidence'] = [e.get_json(obi_version) for e in self.cached_evidence()]

        if self.narrative and obi_version == '2_0':
            json['narrative'] = self.narrative

        json['issuedOn'] = self.issued_on.isoformat()

        if self.hashed:
            json['recipient'] = {
                "hashed": True,
                "type": self.recipient_type,
                "identity": generate_sha256_hashstring(self.recipient_identifier.lower(), self.salt),
            }
            if self.salt:
                json['recipient']['salt'] = self.salt
        else:
            json['recipient'] = {
                "hashed": False,
                "type": self.recipient_type,
                "identity": self.recipient_identifier
            }

        if include_extra:
            extra = self.get_filtered_json()
            if extra is not None:
                for k,v in extra.items():
                    if k not in json:
                        json[k] = v

        return json

    @property
    def json(self):
        return self.get_json()

    def get_filtered_json(self, excluded_fields=('@context', 'id', 'type', 'uid', 'recipient', 'badge', 'issuedOn', 'image', 'evidence', 'narrative', 'revoked', 'revocationReason', 'verify', 'verification')):
        return super(BadgeInstance, self).get_filtered_json(excluded_fields=excluded_fields)

    @cachemodel.cached_method(auto_publish=True)
    def cached_evidence(self):
        return self.badgeinstanceevidence_set.all()

    @property
    def evidence(self):
        if hasattr(self, '_evidence_items'):
            return getattr(self, '_evidence_items', [])
        return self.cached_evidence()

    @evidence.setter
    def evidence(self, value):
        """
        Set this assertions badgeinstanceevidence from a list of EvidenceItemSerializerV2 data
        """
        self._evidence_items = value

    @property
    def evidence_url(self):
        """Exists for compliance with ob1.x badges"""
        evidence_list = self.cached_evidence()
        if len(evidence_list) > 1:
            return self.public_url
        if len(evidence_list) == 1:
            return evidence_list[0].evidence_url

    @property
    def evidence_items(self):
        """exists to cajole EvidenceItemSerializer"""
        return self.cached_evidence()

    @property
    def cached_badgrapp(self):
        return self.cached_issuer.cached_badgrapp


class BadgeInstanceEvidence(OriginalJsonMixin, cachemodel.CacheModel):
    badgeinstance = models.ForeignKey('issuer.BadgeInstance')
    evidence_url = models.CharField(max_length=2083)
    narrative = models.TextField(blank=True, null=True, default=None)

    objects = BadgeInstanceEvidenceManager()

    def publish(self):
        super(BadgeInstanceEvidence, self).publish()
        self.badgeinstance.publish()

    def delete(self, *args, **kwargs):
        badgeinstance = self.badgeinstance
        ret = super(BadgeInstanceEvidence, self).delete(*args, **kwargs)
        badgeinstance.publish()
        return ret

    def get_json(self, obi_version=CURRENT_OBI_VERSION, include_context=False):
        json = OrderedDict()
        if include_context:
            obi_version, context_iri = get_obi_context(obi_version)
            json['@context'] = context_iri

        json['type'] = 'Evidence'
        if self.evidence_url:
            json['id'] = self.evidence_url
        if self.narrative:
            json['narrative'] = self.narrative
        return json


class BadgeClassAlignment(OriginalJsonMixin, cachemodel.CacheModel):
    badgeclass = models.ForeignKey('issuer.BadgeClass')
    target_name = models.TextField()
    target_url = models.CharField(max_length=2083)
    target_description = models.TextField(blank=True, null=True, default=None)
    target_framework = models.TextField(blank=True, null=True, default=None)
    target_code = models.TextField(blank=True, null=True, default=None)

    def publish(self):
        super(BadgeClassAlignment, self).publish()
        self.badgeclass.publish()

    def delete(self, *args, **kwargs):
        super(BadgeClassAlignment, self).delete(*args, **kwargs)
        self.badgeclass.publish()

    def get_json(self, obi_version=CURRENT_OBI_VERSION, include_context=False):
        json = OrderedDict()
        if include_context:
            obi_version, context_iri = get_obi_context(obi_version)
            json['@context'] = context_iri

        json['targetName'] = self.target_name
        json['targetUrl'] = self.target_url
        if self.target_description:
            json['targetDescription'] = self.target_description
        if self.target_framework:
            json['targetFramework'] = self.target_framework
        if self.target_code:
            json['targetCode'] = self.target_code

        return json


class BadgeClassTag(cachemodel.CacheModel):
    badgeclass = models.ForeignKey('issuer.BadgeClass')
    name = models.CharField(max_length=254, db_index=True)

    def __unicode__(self):
        return self.name

    def publish(self):
        super(BadgeClassTag, self).publish()
        self.badgeclass.publish()

    def delete(self, *args, **kwargs):
        super(BadgeClassTag, self).delete(*args, **kwargs)
        self.badgeclass.publish()<|MERGE_RESOLUTION|>--- conflicted
+++ resolved
@@ -398,11 +398,8 @@
 
     @alignment_items.setter
     def alignment_items(self, value):
-<<<<<<< HEAD
-=======
         if value is None:
             value = []
->>>>>>> 92e646f1
         keys = ['target_name','target_url','target_description','target_framework', 'target_code']
 
         def _identity(align):
@@ -441,11 +438,8 @@
 
     @tag_items.setter
     def tag_items(self, value):
-<<<<<<< HEAD
-=======
         if value is None:
             value = []
->>>>>>> 92e646f1
         existing_idx = [t.name for t in self.tag_items]
         new_idx = value
 
