--- conflicted
+++ resolved
@@ -1229,26 +1229,16 @@
         Sends an email notification to the badge recipient.
         """
 
-<<<<<<< HEAD
         categoryExtension = None
 
         competencyExtensions = {}
-
-        categoryExtensionJson = json_loads(self.badgeclass.cached_extensions().get(name="extensions:CategoryExtension").original_json)
-        categoryExtension = categoryExtensionJson['Category']
-=======
-
-        competencyExtensions = {}
-
-        categoryExtension = None
->>>>>>> 3875fd1c
 
         if len(self.badgeclass.cached_extensions()) > 0:
             for extension in self.badgeclass.cached_extensions():
                 if(extension.name == 'extensions:CompetencyExtension'):
                     competencyExtensions[extension.name] = json_loads(extension.original_json)
                 if(extension.name == 'extensions:CategoryExtension'): 
-                    categoryExtension = json_loads(extension.original_json)
+                    categoryExtension = json_loads(extension.original_json)['Category']
                         
         competencies = []
 
@@ -1343,7 +1333,6 @@
             email_context['site_url'] = badgr_app.ui_login_redirect
         except CachedEmailAddress.DoesNotExist:
             pass
-        
 
         if categoryExtension == "learningpath" and microdegree_id is not None:
             # if the recipient does not have an account no micro degree email is sent 
