--- conflicted
+++ resolved
@@ -784,23 +784,6 @@
             user = verified_recipient_id.user
 
     return user
-<<<<<<< HEAD
-class BadgeClass(ResizeUploadedImage,
-                 ScrubUploadedSvgImage,
-                 HashUploadedImage,
-                 PngImagePreview,
-                 BaseAuditedModel,
-                 BaseVersionedEntity,
-                 BaseOpenBadgeObjectModel):
-    entity_class_name = 'BadgeClass'
-    COMPARABLE_PROPERTIES = ('criteria_text', 'criteria_url', 'description', 'entity_id', 'entity_version',
-                             'expires_amount', 'expires_duration', 'name', 'pk', 'slug', 'updated_at',)
-
-    EXPIRES_DURATION_DAYS = 'days'
-    EXPIRES_DURATION_WEEKS = 'weeks'
-    EXPIRES_DURATION_MONTHS = 'months'
-    EXPIRES_DURATION_YEARS = 'years'
-=======
 
 
 class IssuerStaffRequest(BaseVersionedEntity):
@@ -863,7 +846,6 @@
     EXPIRES_DURATION_WEEKS = "weeks"
     EXPIRES_DURATION_MONTHS = "months"
     EXPIRES_DURATION_YEARS = "years"
->>>>>>> 51d559e2
     EXPIRES_DURATION_CHOICES = (
         (EXPIRES_DURATION_DAYS, "Days"),
         (EXPIRES_DURATION_WEEKS, "Weeks"),
@@ -1372,7 +1354,7 @@
     salt = models.CharField(max_length=254, blank=True, null=True, default=None)
 
     narrative = models.TextField(blank=True, null=True, default=None)
-    
+
     old_json = JSONField()
 
     objects = BadgeInstanceManager()
@@ -2487,10 +2469,6 @@
 
     requestedOn = models.DateTimeField(blank=False, null=False, default=timezone.now)
 
-<<<<<<< HEAD
-    status = models.CharField(max_length=254, blank=False, null=False, default='Pending')  
-=======
     status = models.CharField(
         max_length=254, blank=False, null=False, default="Pending"
-    )
->>>>>>> 51d559e2
+    )