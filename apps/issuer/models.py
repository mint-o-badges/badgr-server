--- conflicted
+++ resolved
@@ -1775,12 +1775,8 @@
 
             if not self.ob_json_2_0 or force_recreate:
                 self.ob_json_2_0 = json_dumps(self.get_json_2_0())
-<<<<<<< HEAD
-                self.save(update_fields=['ob_json_2_0'])
-=======
                 if self.pk:
                     self.save(update_fields=['ob_json_2_0'])
->>>>>>> bfc32d85
 
             json = json_loads(self.ob_json_2_0, object_pairs_hook=OrderedDict)
 
