--- conflicted
+++ resolved
@@ -64,10 +64,6 @@
 def is_badgeclass_staff(user, badgeclass):
     return any(staff.user_id == user.id for staff in badgeclass.cached_issuer.cached_issuerstaff())
 
-<<<<<<< HEAD
-def is_learningpath_staff(user, learningpath): 
-    return any(staff.user_id == user.id for staff in learningpath.cached_issuer.cached_issuerstaff())
-=======
 @rules.predicate
 def is_learningpath_staff(user, learningpath): 
     return any(staff.user_id == user.id for staff in learningpath.cached_issuer.cached_issuerstaff())
@@ -84,24 +80,19 @@
     return any(staff.role == IssuerStaff.ROLE_OWNER
             for staff in learningpath.cached_issuer.cached_issuerstaff()
             if staff.user_id == user.id)
->>>>>>> 13224f6b
 
 can_issue_badgeclass = is_badgeclass_owner | is_badgeclass_staff
 can_edit_badgeclass = is_badgeclass_owner | is_badgeclass_editor
 
 can_issue_learningpath = is_learningpath_staff  
-<<<<<<< HEAD
-=======
+
 can_edit_learningpath = is_learningpath_owner |  is_learningpath_editor
->>>>>>> 13224f6b
 
 rules.add_perm('issuer.can_issue_badge', can_issue_badgeclass)
 rules.add_perm('issuer.can_edit_badgeclass', can_edit_badgeclass)
 rules.add_perm('issuer.can_issue_learningpath', can_issue_learningpath)
-<<<<<<< HEAD
-=======
+
 rules.add_perm('issuer.can_edit_learningpath', can_edit_learningpath)
->>>>>>> 13224f6b
 
 class MayIssueLearningPath(permissions.BasePermission):
     """
