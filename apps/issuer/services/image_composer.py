--- conflicted
+++ resolved
@@ -118,14 +118,9 @@
                 img.thumbnail(target_size, Image.Resampling.LANCZOS)
 
             result = Image.new("RGBA", target_size, (0, 0, 0, 0))
-<<<<<<< HEAD
-            x = (interior_size - img.width) // 2
-            y = (interior_size - img.height) // 2
-=======
             x = (target_size[0] - img.width) // 2
             y = (target_size[1] - img.height) // 2
 
->>>>>>> 2d33cfa1
             result.paste(img, (x, y), img)
 
             return result
