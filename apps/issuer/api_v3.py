--- conflicted
+++ resolved
@@ -53,14 +53,10 @@
     BadgeInstance,
     Issuer,
     LearningPath,
-<<<<<<< HEAD
     BadgeInstanceExtension,
+    LearningPathBadge,
 )
 from django.db.models import Q
-=======
-    LearningPathBadge,
-)
->>>>>>> 0b412870
 
 
 class BadgeFilter(EntityFilter):
