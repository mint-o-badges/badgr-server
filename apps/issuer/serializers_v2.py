--- conflicted
+++ resolved
@@ -1,4 +1,3 @@
-from collections import OrderedDict
 import os
 import pytz
 import uuid
@@ -190,22 +189,6 @@
     )
 
 
-<<<<<<< HEAD
-class BadgeClassExpirationSerializerV2(serializers.Serializer):
-    amount = serializers.IntegerField(
-        source="expires_amount",
-        allow_null=True,
-        validators=[PositiveIntegerValidator()],
-    )
-    duration = serializers.ChoiceField(
-        source="expires_duration",
-        allow_null=True,
-        choices=BadgeClass.EXPIRES_DURATION_CHOICES,
-    )
-
-
-=======
->>>>>>> f50bb101
 class BadgeClassSerializerV2(DetailSerializerV2, OriginalJsonSerializerMixin):
     openBadgeId = serializers.URLField(source="jsonld_id", read_only=True)
     createdAt = DateTimeWithUtcZAtEndField(source="created_at", read_only=True)
