--- conflicted
+++ resolved
@@ -24,12 +24,8 @@
 from issuer.models import Issuer, BadgeClass, BadgeInstance, IssuerStaff, LearningPath, LearningPathParticipant, QrCode
 from issuer.permissions import (MayIssueBadgeClass, MayEditBadgeClass, IsEditor, IsEditorButOwnerForDelete,
                                 IsStaff, ApprovedIssuersOnly, BadgrOAuthTokenHasScope,
-<<<<<<< HEAD
-                                BadgrOAuthTokenHasEntityScope, AuthorizationIsBadgrOAuthToken, MayIssueLearningPath)
-=======
                                 BadgrOAuthTokenHasEntityScope, AuthorizationIsBadgrOAuthToken, MayIssueLearningPath,
                                 is_learningpath_editor, is_learningpath_owner, is_learningpath_staff)
->>>>>>> 13224f6b
 from issuer.serializers_v1 import (IssuerSerializerV1, BadgeClassSerializerV1,
                                    BadgeInstanceSerializerV1, LearningPathParticipantSerializerV1, QrCodeSerializerV1, LearningPathSerializerV1)
 from issuer.serializers_v2 import IssuerSerializerV2, BadgeClassSerializerV2, BadgeInstanceSerializerV2, \
@@ -41,10 +37,8 @@
 from mainsite.models import AccessTokenProxy
 import logging 
 
-<<<<<<< HEAD
-=======
+
 logger2 = logging.getLogger(__name__)
->>>>>>> 13224f6b
 logger = badgrlog.BadgrLogger()
 
 class IssuerList(BaseEntityListView):
@@ -221,25 +215,12 @@
         | BadgrOAuthTokenHasEntityScope
     ]
     v1_serializer_class = LearningPathSerializerV1
-<<<<<<< HEAD
-    # create_event = badgrlog.BadgeClassCreatedEvent
-    valid_scopes = ["rw:issuer", "rw:issuer:*"]
-
-    def get_queryset(self, request=None, **kwargs):
-        issuer = self.get_object(request, **kwargs)
-
-        # if self.get_page_size(request) is None:
-        #     return issuer.cached_learningpaths()
-        return LearningPath.objects.filter(issuer=issuer)
-
-=======
     valid_scopes = ["rw:issuer", "rw:issuer:*"]
 
     def get_queryset(self, request=None, **kwargs):
         issuer = self.get_object(request, **kwargs)
         return LearningPath.objects.filter(issuer=issuer)
 
->>>>>>> 13224f6b
     def get_context_data(self, **kwargs):
         context = super(IssuerLearningPathList, self).get_context_data(**kwargs)
         context['issuer'] = self.get_object(self.request, **kwargs)
@@ -1029,11 +1010,8 @@
        tags=["LearningPaths"],
         )
     def put(self, request, **kwargs):
-<<<<<<< HEAD
-=======
         if(not is_learningpath_editor(request.user, self.get_object(request, **kwargs))):
             return Response({"error": "You are not authorized to delete this learning path."}, status=status.HTTP_403_FORBIDDEN)
->>>>>>> 13224f6b
         return super(LearningPathDetail, self).put(request, **kwargs)
     
     @apispec_delete_operation('LearningPath',
@@ -1041,40 +1019,7 @@
         tags=["LearningPaths"],
     )
     def delete(self, request, **kwargs):
-<<<<<<< HEAD
-        return super(LearningPathDetail, self).delete(request, **kwargs)
-
-    
-class LearningPathList(BaseEntityListView):
-    """
-    LearningPath list resource for the authenticated user
-    """
-    model = LearningPath
-    v1_serializer_class = LearningPathSerializerV1
-    permission_classes = [
-        IsServerAdmin
-        | (AuthenticatedWithVerifiedIdentifier & BadgrOAuthTokenHasScope & ApprovedIssuersOnly)
-    ]
-    valid_scopes = ["rw:issuer"]
-
-
-    def get_objects(self, request, **kwargs):
-        return LearningPath.objects.all()
-    @apispec_list_operation('LearningPath',
-        summary="Get a list of LearningPaths for authenticated user",
-        tags=["LearningPaths"],
-    )
-    def get(self, request, **kwargs):
-        return super(LearningPathList, self).get(request, **kwargs)
-
-    @apispec_post_operation('LearningPath',
-        summary="Create a new LearningPath",
-        tags=["LearningPaths"],
-    )
-    def post(self, request, **kwargs):
-        return super(LearningPathList, self).post(request, **kwargs)
-=======
+
         if(not is_learningpath_editor(request.user, self.get_object(request, **kwargs))):
             return Response({"error": "You are not authorized to delete this learning path."}, status=status.HTTP_403_FORBIDDEN)
         return super(LearningPathDetail, self).delete(request, **kwargs)
->>>>>>> 13224f6b
