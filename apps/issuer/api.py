--- conflicted
+++ resolved
@@ -1,12 +1,7 @@
 import datetime
 from collections import OrderedDict
 
-<<<<<<< HEAD
-import os
-
-=======
 import badgrlog
->>>>>>> d9831cc9
 import dateutil.parser
 from allauth.account.adapter import get_adapter
 from apispec_drf.decorators import (
@@ -16,20 +11,15 @@
     apispec_post_operation,
     apispec_put_operation,
 )
+from celery import shared_task
+from celery.result import AsyncResult
+from django.contrib.auth import get_user_model
 from django.core.exceptions import ValidationError as DjangoValidationError
 from django.db import transaction
 from django.db.models import Q
 from django.http import Http404
 from django.urls import reverse
 from django.utils import timezone
-<<<<<<< HEAD
-from django.shortcuts import get_object_or_404
-from django.contrib.auth import get_user_model
-
-from celery import shared_task
-from celery.result import AsyncResult
-
-=======
 from entity.api import (
     BaseEntityDetailView,
     BaseEntityListView,
@@ -80,7 +70,6 @@
 from mainsite.models import AccessTokenProxy
 from mainsite.permissions import AuthenticatedWithVerifiedIdentifier, IsServerAdmin
 from mainsite.serializers import CursorPaginatedListSerializer
->>>>>>> d9831cc9
 from oauthlib.oauth2.rfc6749.tokens import random_token_generator
 from rest_framework import serializers, status
 from rest_framework.exceptions import ValidationError
@@ -93,33 +82,7 @@
     HTTP_404_NOT_FOUND,
 )
 
-<<<<<<< HEAD
-
-import badgrlog
-from entity.api import BaseEntityListView, BaseEntityDetailView, VersionedObjectMixin, BaseEntityView, \
-    UncachedPaginatedViewMixin
-from entity.serializers import BaseSerializerV2, V2ErrorSerializer
-from issuer.models import RECIPIENT_TYPE_EMAIL, Issuer, BadgeClass, BadgeInstance, IssuerStaff, LearningPath, QrCode, RequestedBadge
-from issuer.permissions import (MayIssueBadgeClass, MayEditBadgeClass, IsEditor, IsEditorButOwnerForDelete,
-                                IsStaff, ApprovedIssuersOnly, BadgrOAuthTokenHasScope,
-                                BadgrOAuthTokenHasEntityScope, AuthorizationIsBadgrOAuthToken, MayIssueLearningPath,
-                                is_learningpath_editor, is_learningpath_owner, is_learningpath_staff)
-from issuer.serializers_v1 import (IssuerSerializerV1, BadgeClassSerializerV1,
-                                   BadgeInstanceSerializerV1, QrCodeSerializerV1, LearningPathSerializerV1, RequestedBadgeSerializer,
-                                   LearningPathParticipantSerializerV1)
-from issuer.serializers_v2 import IssuerSerializerV2, BadgeClassSerializerV2, BadgeInstanceSerializerV2, \
-    IssuerAccessTokenSerializerV2
-from apispec_drf.decorators import apispec_get_operation, apispec_put_operation, \
-    apispec_delete_operation, apispec_list_operation, apispec_post_operation
-from mainsite.permissions import AuthenticatedWithVerifiedIdentifier, IsServerAdmin
-from mainsite.serializers import CursorPaginatedListSerializer
-from mainsite.models import AccessTokenProxy, BadgrApp
-import logging 
-=======
 from apps.mainsite.utils import OriginSetting
->>>>>>> d9831cc9
-
-logger2 = logging.getLogger(__name__)
 
 logger = badgrlog.BadgrLogger()
 
@@ -474,10 +437,7 @@
         
             
         context = {'badgeclass': badgeclass}
-        logger2.error(f"assertions {assertions}")
-        logger2.error(f"serializing now...")
         serializer = BadgeInstanceSerializerV1(many=True, data=assertions, context=context)
-        logger2.error(f"after serializing")
         if not serializer.is_valid():
             return {
                 'success': False,
@@ -498,7 +458,6 @@
         }
         
     except Exception as e:
-        logger2.error(f"Error in process_batch_assertions: {str(e)}")
         return {
             'success': False,
             'status': status.HTTP_500_INTERNAL_SERVER_ERROR,
@@ -565,14 +524,7 @@
             create_notification = request.data.get("create_notification", False)
         except AttributeError:
             return Response(status=HTTP_400_BAD_REQUEST)
-        
-        logger2.error(f"starting async task")
-
-<<<<<<< HEAD
-
-        # Get BadgrApp instance
-        badgr_app = BadgrApp.objects.get_current(request)
-        
+                
         # Start async task
         task = process_batch_assertions.delay(
             assertions=assertions,
@@ -586,35 +538,6 @@
             'status': 'processing'
         }, status=status.HTTP_202_ACCEPTED)
 
-=======
-        # update passed in assertions to include create_notification
-        def _include_create_notification(a):
-            a["create_notification"] = create_notification
-            return a
-
-        assertions = list(
-            map(_include_create_notification, request.data.get("assertions"))
-        )
-
-        # save serializers
-        context = self.get_context_data(**kwargs)
-        serializer_class = self.get_serializer_class()
-        serializer = serializer_class(many=True, data=assertions, context=context)
-        if not serializer.is_valid(raise_exception=False):
-            serializer = V2ErrorSerializer(
-                instance={},
-                success=False,
-                description="bad request",
-                field_errors=serializer._errors,
-                validation_errors=[],
-            )
-            return Response(serializer.data, status=status.HTTP_400_BAD_REQUEST)
-        new_instances = serializer.save(created_by=request.user)
-        for new_instance in new_instances:
-            self.log_create(new_instance)
-
-        return Response(serializer.data, status=status.HTTP_201_CREATED)
->>>>>>> d9831cc9
 
 
 class BatchAssertionsRevoke(VersionedObjectMixin, BaseEntityView):
