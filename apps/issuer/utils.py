--- conflicted
+++ resolved
@@ -1,5 +1,4 @@
 import aniso8601
-import copy
 import hashlib
 import pytz
 import re
@@ -17,27 +16,16 @@
 
 
 OBI_VERSION_CONTEXT_IRIS = {
-<<<<<<< HEAD
     "1_1": "https://w3id.org/openbadges/v1",
     "2_0": "https://w3id.org/openbadges/v2",
-=======
-    '1_1': 'https://w3id.org/openbadges/v1',
-    '2_0': 'https://w3id.org/openbadges/v2',
-    '3_0': [
-        "https://purl.imsglobal.org/spec/ob/v3p0/context-3.0.3.json"
-    ],
->>>>>>> c1a0ecbe
+    "3_0": ["https://purl.imsglobal.org/spec/ob/v3p0/context-3.0.3.json"],
 }
 
 CURRENT_OBI_VERSION = "2_0"
 CURRENT_OBI_CONTEXT_IRI = OBI_VERSION_CONTEXT_IRIS.get(CURRENT_OBI_VERSION)
 
 # assertions that were baked and saved to BadgeInstance.image used this version
-<<<<<<< HEAD
-UNVERSIONED_BAKED_VERSION = "2_0"
-=======
-UNVERSIONED_BAKED_VERSION = '3_0'
->>>>>>> c1a0ecbe
+UNVERSIONED_BAKED_VERSION = "3_0"
 
 
 def get_obi_context(obi_version):
@@ -48,7 +36,7 @@
     return (obi_version, context_iri)
 
 
-def add_obi_version_ifneeded(url, obi_version, force_add = False):
+def add_obi_version_ifneeded(url, obi_version, force_add=False):
     if obi_version == CURRENT_OBI_VERSION and not force_add:
         return url
     if not url.startswith(OriginSetting.HTTP):
@@ -182,7 +170,6 @@
         return recipient_identifier if allow_uppercase else recipient_identifier.lower()
     elif identifier_type == "url":
         p = urlparse(recipient_identifier)
-<<<<<<< HEAD
         return urlunparse(
             (
                 p.scheme,
@@ -194,31 +181,24 @@
             )
         )
     return recipient_identifier
-=======
-        return urlunparse((
-            p.scheme,
-            p.netloc.lower(),
-            p.path,
-            p.params,
-            p.query,
-            p.fragment,
-        ))
-    return recipient_identifier
+
 
 def generate_private_key_pem():
     private_key = ed25519.Ed25519PrivateKey.generate()
     encrypted_key = private_key.private_bytes(
         encoding=serialization.Encoding.PEM,
         format=serialization.PrivateFormat.PKCS8,
-        encryption_algorithm=serialization.BestAvailableEncryption(settings.SECRET_KEY.encode())
+        encryption_algorithm=serialization.BestAvailableEncryption(
+            settings.SECRET_KEY.encode()
+        ),
     ).decode()
     return encrypted_key
 
+
 def assertion_is_v3(assertion_json):
-    context = assertion_json['@context']
+    context = assertion_json["@context"]
     # if @context is string it's probably v2
     if isinstance(context, str):
         return False
     # search for vc context IRIs
-    return reduce(lambda x, y: x or '/credentials/' in y, context, False)
->>>>>>> c1a0ecbe
+    return reduce(lambda x, y: x or "/credentials/" in y, context, False)