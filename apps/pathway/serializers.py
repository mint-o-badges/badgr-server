--- conflicted
+++ resolved
@@ -36,15 +36,9 @@
         required=False, read_only=False,
         child=LinkedDataReferenceField(keys=['slug'], model=RecipientGroup, read_only=False, field_names={'slug': 'entity_id'})
     )
-<<<<<<< HEAD
     completionBadge = LinkedDataReferenceField(['slug'], BadgeClass, read_only=True, required=False, allow_null=True, source='completion_badge', field_names={'slug': 'entity_id'})
-    rootChildCount = serializers.IntegerField(read_only=True, source='cached_root_element.pathwayelement_set.count')
-    elementCount = serializers.IntegerField(read_only=True, source='pathwayelement_set.count')
-=======
-    completionBadge = LinkedDataReferenceField(['slug'], BadgeClass, read_only=True, required=False, allow_null=True, source='completion_badge')
     rootChildCount = serializers.IntegerField(read_only=True, source='cached_root_element.cached_children.count')
     elementCount = serializers.IntegerField(read_only=True, source='cached_elements.count')
->>>>>>> 5144da4a
 
     def to_representation(self, instance):
         issuer_slug = instance.cached_issuer.slug
