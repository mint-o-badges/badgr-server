--- conflicted
+++ resolved
@@ -34,39 +34,16 @@
 from rest_framework.exceptions import ValidationError as RestframeworkValidationError
 from rest_framework.response import Response
 from rest_framework.serializers import BaseSerializer
-<<<<<<< HEAD
-from rest_framework.status import (
-    HTTP_302_FOUND,
-    HTTP_200_OK,
-    HTTP_404_NOT_FOUND,
-    HTTP_201_CREATED,
-    HTTP_400_BAD_REQUEST,
-)
-=======
 from rest_framework.status import (HTTP_302_FOUND, HTTP_200_OK, HTTP_404_NOT_FOUND,
         HTTP_201_CREATED, HTTP_400_BAD_REQUEST, HTTP_409_CONFLICT)
->>>>>>> 1f8e6b68
 from oauth2_provider.models import get_application_model
 
 from badgeuser.authcode import authcode_for_accesstoken, decrypt_authcode
 from badgeuser.models import BadgeUser, CachedEmailAddress, TermsVersion
 from badgeuser.permissions import BadgeUserIsAuthenticatedUser
-<<<<<<< HEAD
-from badgeuser.serializers_v1 import (
-    BadgeUserProfileSerializerV1,
-    BadgeUserTokenSerializerV1,
-)
-from badgeuser.serializers_v2 import (
-    BadgeUserTokenSerializerV2,
-    BadgeUserSerializerV2,
-    AccessTokenSerializerV2,
-    TermsVersionSerializerV2,
-)
-=======
 from badgeuser.serializers_v1 import BadgeUserProfileSerializerV1, BadgeUserTokenSerializerV1, EmailSerializerV1
 from badgeuser.serializers_v2 import (BadgeUserTokenSerializerV2, BadgeUserSerializerV2,
         AccessTokenSerializerV2, TermsVersionSerializerV2,)
->>>>>>> 1f8e6b68
 from badgeuser.tasks import process_email_verification
 from badgrsocialauth.utils import redirect_to_frontend_error_toast
 import badgrlog
@@ -745,11 +722,6 @@
         if latest:
             return latest
 
-<<<<<<< HEAD
-        raise Http404(
-            "No TermsVersion has been defined. Please contact server administrator."
-        )
-=======
         raise Http404("No TermsVersion has been defined. Please contact server administrator.")
 
 class BadgeUserResendEmailConfirmation(BaseUserRecoveryView):
@@ -790,5 +762,4 @@
 
         serializer = EmailSerializerV1(email_address, context={'request': request})
         serialized = serializer.data
-        return Response(serialized, status=status.HTTP_200_OK)
->>>>>>> 1f8e6b68
+        return Response(serialized, status=status.HTTP_200_OK)