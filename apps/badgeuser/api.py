import datetime
import json
import re
import urllib.request
import urllib.parse
import urllib.error
import urllib.parse

import requests

from allauth.account.adapter import get_adapter
from allauth.account.models import EmailConfirmationHMAC
from allauth.account.utils import user_pk_to_url_str, url_str_to_user_pk
from apispec_drf.decorators import (
    apispec_get_operation,
    apispec_put_operation,
    apispec_post_operation,
    apispec_operation,
    apispec_delete_operation,
    apispec_list_operation,
)
from django.contrib.auth import get_user_model
from django.contrib.auth.password_validation import validate_password
from django.contrib.auth.tokens import default_token_generator
from django.contrib.sites.shortcuts import get_current_site
from django.core.cache import cache
from django.core.exceptions import ValidationError as DjangoValidationError
from django.urls import reverse
from django.http import Http404, JsonResponse
from django.utils import timezone
from django.views.generic import RedirectView
from django.conf import settings
from rest_framework import permissions, serializers, status
from rest_framework.exceptions import ValidationError as RestframeworkValidationError
from rest_framework.response import Response
from rest_framework.serializers import BaseSerializer
from rest_framework.status import (
    HTTP_302_FOUND,
    HTTP_200_OK,
    HTTP_404_NOT_FOUND,
    HTTP_201_CREATED,
    HTTP_400_BAD_REQUEST,
)
from oauth2_provider.models import get_application_model

from badgeuser.authcode import authcode_for_accesstoken, decrypt_authcode
from badgeuser.models import BadgeUser, CachedEmailAddress, TermsVersion
from badgeuser.permissions import BadgeUserIsAuthenticatedUser
from badgeuser.serializers_v1 import (
    BadgeUserProfileSerializerV1,
    BadgeUserTokenSerializerV1,
)
from badgeuser.serializers_v2 import (
    BadgeUserTokenSerializerV2,
    BadgeUserSerializerV2,
    AccessTokenSerializerV2,
    TermsVersionSerializerV2,
)
from badgeuser.tasks import process_email_verification
from badgrsocialauth.utils import redirect_to_frontend_error_toast
import badgrlog
from entity.api import BaseEntityDetailView, BaseEntityListView
from entity.serializers import BaseSerializerV2
from issuer.permissions import BadgrOAuthTokenHasScope
from mainsite.models import BadgrApp, AccessTokenProxy, ApplicationInfo
from mainsite.utils import (
    backoff_cache_key,
    OriginSetting,
    set_url_query_params,
    throttleable,
)
from mainsite.serializers import ApplicationInfoSerializer
RATE_LIMIT_DELTA = datetime.timedelta(minutes=5)

logger = badgrlog.BadgrLogger()


class BadgeUserDetail(BaseEntityDetailView):
    model = BadgeUser
    v1_serializer_class = BadgeUserProfileSerializerV1
    v2_serializer_class = BadgeUserSerializerV2
    permission_classes = (permissions.AllowAny, BadgrOAuthTokenHasScope)
    valid_scopes = {
        "post": ["*"],
        "get": ["r:profile", "rw:profile"],
        "put": ["rw:profile"],
    }

    @apispec_post_operation(
        "BadgeUser",
        summary="Post a single BadgeUser profile",
        description="Make an account",
        tags=["BadgeUsers"],
    )
    @throttleable
    def post(self, request, **kwargs):
        """
        Signup for a new account
        """
        if request.version == "v1":

            email = request.data.get("email")
            # only send email domain to spamfilter API to protect users privacy
            _, email_domain = email.split("@", 1)
            firstname = request.data.get("first_name")
            lastname = request.data.get("last_name")

            apiKey = getattr(settings, "ALTCHA_API_KEY")
            endpoint = getattr(settings, "ALTCHA_SPAMFILTER_ENDPOINT")
            payload = {
                "text": [firstname, lastname],
                # the following options seem to classify too much data as spam, i commented them out for now
                # "email": email_domain,
                # "expectedLanguages": ["en", "de"],
            }
            params = {"apiKey": apiKey}
            headers = {
                "Content-Type": "application/json",
                "referer": getattr(settings, "HTTP_ORIGIN"),
                # "referer": "https://api.openbadges.education/",
            }
            response = requests.post(
                endpoint, params=params, data=json.dumps(payload), headers=headers
            )
            if response.status_code == 200:
                data = response.json()
                classification = data["classification"]
                if classification == "BAD":
                    # TODO: show reasons why data was classified as spam
                    return JsonResponse(
                        {
                            "error": "Spam filter detected spam. Your account was not created."
                        },
                        status=status.HTTP_403_FORBIDDEN,
                    )

            serializer_cls = self.get_serializer_class()
            captcha = request.data.get("captcha")
            serializer = serializer_cls(
                data=request.data, context={"request": request, "captcha": captcha}
            )
            serializer.is_valid(raise_exception=True)
            try:
                serializer.save()
            except DjangoValidationError as e:
                raise RestframeworkValidationError(e.message)
            return Response(serializer.data, status=HTTP_201_CREATED)

        return Response(status=HTTP_404_NOT_FOUND)

    @apispec_get_operation(
        "BadgeUser",
        summary="Get a single BadgeUser profile",
        description="Use the entityId 'self' to retrieve the authenticated user's profile",
        tags=["BadgeUsers"],
    )
    def get(self, request, **kwargs):
        return super(BadgeUserDetail, self).get(request, **kwargs)

    @apispec_put_operation(
        "BadgeUser",
        summary="Update a BadgeUser",
        description="Use the entityId 'self' to update the authenticated user's profile",
        tags=["BadgeUsers"],
    )
    def put(self, request, **kwargs):
        return super(BadgeUserDetail, self).put(request, allow_partial=True, **kwargs)

    def get_object(self, request, **kwargs):
        version = getattr(request, "version", "v1")
        if version == "v2":
            entity_id = kwargs.get("entity_id")
            if entity_id == "self":
                self.object = request.user
                return self.object
            try:
                self.object = BadgeUser.cached.get(entity_id=entity_id)
            except BadgeUser.DoesNotExist:
                pass
            else:
                return self.object
        elif version == "v1":
            if request.user.is_authenticated:
                self.object = request.user
                return self.object
        raise Http404

    def has_object_permissions(self, request, obj):
        method = request.method.lower()
        if method == "post":
            return True

        if isinstance(obj, BadgeUser):

            if method == "get":
                if request.user.id == obj.id:
                    # always have access to your own user
                    return True
                if obj in request.user.peers:
                    # you can see some info about users you know about
                    return True

            if method == "put":
                # only current user can update their own profile
                return request.user.id == obj.id
        return False

    def get_context_data(self, **kwargs):
        context = super(BadgeUserDetail, self).get_context_data(**kwargs)
        context["isSelf"] = self.object.id == self.request.user.id
        return context


class BadgeUserToken(BaseEntityDetailView):
    model = BadgeUser
    permission_classes = (BadgeUserIsAuthenticatedUser,)
    v1_serializer_class = BadgeUserTokenSerializerV1
    v2_serializer_class = BadgeUserTokenSerializerV2

    def get_object(self, request, **kwargs):
        return request.user

    # deprecate from public API docs in favor of oauth2
    # @apispec_get_operation('BadgeUserToken',
    #     summary="Get the authenticated user's auth token",
    #     description="A new auth token will be created if none already exist for this user",
    #     tags=['Authentication'],
    # )
    def get(self, request, **kwargs):
        return super(BadgeUserToken, self).get(request, **kwargs)

    # deprecate from public API docs in favor of oauth2
    # @apispec_operation(
    #     summary="Invalidate the old token and create a new one",
    #     tags=['Authentication'],
    # )
    def put(self, request, **kwargs):
        request.user.replace_token()  # generate new token first
        self.token_replaced = True
        return super(BadgeUserToken, self).put(request, **kwargs)

    def get_context_data(self, **kwargs):
        context = super(BadgeUserToken, self).get_context_data(**kwargs)
        context["tokenReplaced"] = getattr(self, "token_replaced", False)
        return context


class BaseUserRecoveryView(BaseEntityDetailView):
    def _get_user(self, uidb36):
        User = get_user_model()
        try:
            pk = url_str_to_user_pk(uidb36)
            return User.objects.get(pk=pk)
        except (ValueError, User.DoesNotExist):
            return None

    def get_response(self, obj={}, status=HTTP_200_OK):
        context = self.get_context_data()
        serializer_class = self.get_serializer_class()
        serializer = serializer_class(obj, context=context)
        return Response(serializer.data, status=status)


class BadgeUserForgotPassword(BaseUserRecoveryView):
    authentication_classes = ()
    permission_classes = (permissions.AllowAny,)
    v1_serializer_class = serializers.Serializer
    v2_serializer_class = BaseSerializerV2

    def get(self, request, *args, **kwargs):
        badgr_app = None
        badgrapp_id = self.request.GET.get("a")
        if badgrapp_id:
            try:
                badgr_app = BadgrApp.objects.get(id=badgrapp_id)
            except BadgrApp.DoesNotExist:
                pass
        if badgr_app is None:
            badgr_app = BadgrApp.objects.get_current(request)

        redirect_url = badgr_app.forgot_password_redirect
        token = request.GET.get("token", "")
        tokenized_url = "{}{}".format(redirect_url, token)
        return Response(status=HTTP_302_FOUND, headers={"Location": tokenized_url})

    @apispec_operation(
        summary="Request an account recovery email",
        tags=["Authentication"],
        parameters=[
            {
                "in": "body",
                "name": "body",
                "required": True,
                "schema": {
                    "type": "object",
                    "properties": {
                        "email": {
                            "type": "string",
                            "format": "email",
                            "description": "The email address on file to send recovery email to",
                        }
                    },
                },
            }
        ],
    )
    def post(self, request, **kwargs):
        email = request.data.get("email")
        try:
            email_address = CachedEmailAddress.cached.get(email=email)
        except CachedEmailAddress.DoesNotExist:
            # return 200 here because we don't want to expose information about which emails we know about
            return self.get_response()

        # email rate limiting
        send_email = False
        current_time = datetime.datetime.now()
        last_request_time = email_address.get_last_forgot_password_sent_time()

        if last_request_time is None:
            send_email = True
        else:
            time_delta = current_time - last_request_time
            if time_delta > RATE_LIMIT_DELTA:
                send_email = True

        if not send_email:
            return Response(
                "Forgot password request limit exceeded. Please check your"
                + " inbox for an existing message or wait to retry.",
                status=status.HTTP_429_TOO_MANY_REQUESTS,
            )

        email_address.set_last_forgot_password_sent_time(datetime.datetime.now())

        #
        # taken from allauth.account.forms.ResetPasswordForm
        #

        # fetch user from database directly to avoid cache
        UserCls = get_user_model()
        try:
            user = UserCls.objects.get(pk=email_address.user_id)
        except UserCls.DoesNotExist:
            return self.get_response()

        temp_key = default_token_generator.make_token(user)
        token = "{uidb36}-{key}".format(uidb36=user_pk_to_url_str(user), key=temp_key)

        badgrapp = BadgrApp.objects.get_current(request=request)

        api_path = reverse(
            "{version}_api_auth_forgot_password".format(version=request.version)
        )
        reset_url = "{origin}{path}?token={token}&a={badgrapp}".format(
            origin=OriginSetting.HTTP, path=api_path, token=token, badgrapp=badgrapp.id
        )

        email_context = {
            "site": get_current_site(request),
            "user": user,
            "password_reset_url": reset_url,
            "badgr_app": badgrapp,
        }
        get_adapter().send_mail(
            "account/email/password_reset_key", email, email_context
        )

        return self.get_response()

    @apispec_operation(
        summary="Recover an account and set a new password",
        tags=["Authentication"],
        parameters=[
            {
                "in": "body",
                "name": "body",
                "required": True,
                "schema": {
                    "type": "object",
                    "properties": {
                        "token": {
                            "type": "string",
                            "format": "string",
                            "description": "The token recieved in the recovery email",
                            "required": True,
                        },
                        "password": {
                            "type": "string",
                            "description": "The new password to use",
                            "required": True,
                        },
                    },
                },
            }
        ],
    )
    def put(self, request, **kwargs):
        token = request.data.get("token")
        password = request.data.get("password")

        matches = re.search(r"([0-9A-Za-z]+)-(.*)", token)
        if not matches:
            return Response(status=HTTP_404_NOT_FOUND)
        uidb36 = matches.group(1)
        key = matches.group(2)
        if not (uidb36 and key):
            return Response(status=HTTP_404_NOT_FOUND)

        user = self._get_user(uidb36)
        if user is None:
            return Response(status=HTTP_404_NOT_FOUND)

        if not default_token_generator.check_token(user, key):
            return Response(status=HTTP_404_NOT_FOUND)

        try:
            validate_password(password)
        except DjangoValidationError as e:
            return Response(dict(password=e.messages), status=HTTP_400_BAD_REQUEST)

<<<<<<< HEAD
        cache.delete_many([backoff_cache_key(user.email)])
=======
        # use delete many due to an incompatibility with python-memcached and django v3.2
        # TODO: maybe replace python-memcached with pylibmc  
        cache.delete_many([backoff_cache_key(user.email)])
        # cache.delete(backoff_cache_key(user.email))
        
>>>>>>> 0878e699

        user.set_password(password)
        user.save()
        return self.get_response()


class BadgeUserEmailConfirm(BaseUserRecoveryView):
    permission_classes = (permissions.AllowAny,)
    v1_serializer_class = BaseSerializer
    v2_serializer_class = BaseSerializerV2

    def get(self, request, **kwargs):
        """
        Confirm an email address with a token provided in an email
        ---
        parameters:
            - name: token
              type: string
              paramType: form
              description: The token received in the recovery email
              required: true
        """
        token = request.query_params.get("token", "")
        badgrapp_id = request.query_params.get("a")

        # Get BadgrApp instance
        badgrapp = BadgrApp.objects.get_by_id_or_default(badgrapp_id)

        # Get EmailConfirmation instance
        emailconfirmation = EmailConfirmationHMAC.from_key(kwargs.get("confirm_id"))
        if emailconfirmation is None:
            logger.event(badgrlog.NoEmailConfirmation())
            return redirect_to_frontend_error_toast(
                request,
                "Your email confirmation link is invalid. Please attempt to "
                "create an account with this email address, again.",
            )  # 202
        # Get EmailAddress instance
        else:
            try:
                email_address = CachedEmailAddress.cached.get(
                    pk=emailconfirmation.email_address.pk
                )
            except CachedEmailAddress.DoesNotExist:
                logger.event(
                    badgrlog.NoEmailConfirmationEmailAddress(
                        request, email_address=emailconfirmation.email_address
                    )
                )
                return redirect_to_frontend_error_toast(
                    request,
                    "Your email confirmation link is invalid. Please attempt "
                    "to create an account with this email address, again.",
                )  # 202

        if email_address.verified:
            logger.event(
                badgrlog.EmailConfirmationAlreadyVerified(
                    request, email_address=email_address, token=token
                )
            )
            return redirect_to_frontend_error_toast(
                request, "Your email address is already verified. You may now log in."
            )

        # Validate 'token' syntax from query param
        matches = re.search(r"([0-9A-Za-z]+)-(.*)", token)
        if not matches:
            logger.event(
                badgrlog.InvalidEmailConfirmationToken(
                    request, token=token, email_address=email_address
                )
            )
            email_address.send_confirmation(request=request, signup=False)
            return redirect_to_frontend_error_toast(
                request,
                "Your email confirmation token is invalid. You have been sent "
                "a new link. Please check your email and try again.",
            )  # 2
        uidb36 = matches.group(1)
        key = matches.group(2)
        if not (uidb36 and key):
            logger.event(
                badgrlog.InvalidEmailConfirmationToken(
                    request, token=token, email_address=email_address
                )
            )
            email_address.send_confirmation(request=request, signup=False)
            return redirect_to_frontend_error_toast(
                request,
                "Your email confirmation token is invalid. You have been sent "
                "a new link. Please check your email and try again.",
            )  # 2

        # Get User instance from literal 'token' value
        user = self._get_user(uidb36)
        if user is None or not default_token_generator.check_token(user, key):
            logger.event(
                badgrlog.EmailConfirmationTokenExpired(
                    request, email_address=email_address
                )
            )
            email_address.send_confirmation(request=request, signup=False)
            return redirect_to_frontend_error_toast(
                request,
                "Your authorization link has expired. You have been sent a new "
                "link. Please check your email and try again.",
            )

        if email_address.user != user:
            logger.event(
                badgrlog.OtherUsersEmailConfirmationToken(
                    request, email_address=email_address, token=token, other_user=user
                )
            )
            return redirect_to_frontend_error_toast(
                request,
                "Your email confirmation token is associated with an unexpected "
                "user. You may try again",
            )

        # Perform main operation, set EmaiAddress .verified and .primary True
        old_primary = CachedEmailAddress.objects.get_primary(user)
        if old_primary is None:
            email_address.primary = True
        email_address.verified = True
        email_address.save()

        process_email_verification.delay(email_address.pk)

        # Create an OAuth AccessTokenProxy instance for this user
        accesstoken = AccessTokenProxy.objects.generate_new_token_for_user(
            user,
            application=(
                badgrapp.oauth_application if badgrapp.oauth_application_id else None
            ),
            scope="rw:backpack rw:profile rw:issuer",
        )

        redirect_url = get_adapter().get_email_confirmation_redirect_url(
            request, badgr_app=badgrapp
        )

        if badgrapp.use_auth_code_exchange:
            authcode = authcode_for_accesstoken(accesstoken)
            redirect_url = set_url_query_params(redirect_url, authCode=authcode)
        else:
            redirect_url = set_url_query_params(
                redirect_url, authToken=accesstoken.token
            )

        return Response(status=HTTP_302_FOUND, headers={"Location": redirect_url})


class BadgeUserAccountConfirm(RedirectView):
    badgrapp = None

    def error_redirect_url(self):
        if self.badgrapp is None:
            self.badgrapp = BadgrApp.objects.get_by_id_or_default()

        return set_url_query_params(
            self.badgrapp.ui_login_redirect.rstrip("/"),
            authError="Error validating request.",
        )

    def get_redirect_url(self, *args, **kwargs):
        authcode = kwargs.get("authcode", None)
        if not authcode:
            return self.error_redirect_url()

        user_info = decrypt_authcode(authcode)
        try:
            user_info = json.loads(user_info)
        except (
            TypeError,
            ValueError,
        ):
            user_info = None
        if not user_info:
            return self.error_redirect_url()

        badgrapp_id = user_info.get("badgrapp_id", None)
        self.badgrapp = BadgrApp.objects.get_by_id_or_default(badgrapp_id)

        try:
            email_address = CachedEmailAddress.cached.get(email=user_info.get("email"))
        except CachedEmailAddress.DoesNotExist:
            return self.error_redirect_url()

        user = email_address.user
        user.first_name = user_info.get("first_name", user.first_name)
        user.last_name = user_info.get("last_name", user.last_name)
        user.badgrapp = self.badgrapp
        user.marketing_opt_in = user_info.get("marketing_opt_in", user.marketing_opt_in)
        user.agreed_terms_version = TermsVersion.cached.latest_version()
        user.email_verified = True
        if user_info.get("plaintext_password"):
            user.set_password(user_info["plaintext_password"])
        user.save()

        redirect_url = urllib.parse.urljoin(
            self.badgrapp.email_confirmation_redirect.rstrip("/") + "/",
            urllib.parse.quote(user.first_name.encode("utf8")),
        )
        redirect_url = set_url_query_params(
            redirect_url, email=email_address.email.encode("utf8")
        )
        return redirect_url


class AccessTokenList(BaseEntityListView):
    model = AccessTokenProxy
    v2_serializer_class = AccessTokenSerializerV2
    permission_classes = (permissions.IsAuthenticated, BadgrOAuthTokenHasScope)
    valid_scopes = ["rw:profile"]

    def get_objects(self, request, **kwargs):
        return AccessTokenProxy.objects.filter(
            user=request.user, expires__gt=timezone.now()
        )

    @apispec_list_operation(
        "AccessToken",
        summary="Get a list of access tokens for authenticated user",
        tags=["Authentication"],
    )
    def get(self, request, **kwargs):
        return super(AccessTokenList, self).get(request, **kwargs)


class ApplicationList(BaseEntityListView):
    model = get_application_model()
    v2_serializer_class = ApplicationInfoSerializer
    permission_classes = (permissions.IsAuthenticated, BadgrOAuthTokenHasScope)
    valid_scopes = ["rw:profile"]

    def get_objects(self, request, **kwargs):
        return ApplicationInfo.objects.filter(application__user=request.user)

    @apispec_list_operation(
        "Applicationlist",
        summary="Get a list of application registered for the authenticated user",
        tags=["Authentication"],
    )
    def get(self, request, **kwargs):
        return super(ApplicationList, self).get(request, **kwargs)


class ApplicationDetails(BaseEntityDetailView):
    model = ApplicationInfo
    v2_serializer_class = ApplicationInfoSerializer
    permission_classes = (permissions.IsAuthenticated, BadgrOAuthTokenHasScope)
    valid_scopes = ["rw:profile"]

    @apispec_list_operation(
        "ApplicationDetails",
        summary="Delete one registed set of access tokens",
        tags=["Authentication"],
    )
    def delete(self, request, application_id, **kwargs):
        model = get_application_model()

        obj = model.objects.filter(client_id=application_id, user=request.user)
        obj.delete()
        return Response(status=204)


class AccessTokenDetail(BaseEntityDetailView):
    model = AccessTokenProxy
    v2_serializer_class = AccessTokenSerializerV2
    permission_classes = (permissions.IsAuthenticated, BadgrOAuthTokenHasScope)
    valid_scopes = ["rw:profile"]

    def get_object(self, request, **kwargs):
        try:
            self.object = AccessTokenProxy.objects.get_from_entity_id(
                kwargs.get("entity_id")
            )
        except AccessTokenProxy.DoesNotExist:
            raise Http404

        if not self.has_object_permissions(request, self.object):
            raise Http404
        return self.object

    @apispec_get_operation(
        "AccessToken", summary="Get a single AccessToken", tags=["Authentication"]
    )
    def get(self, request, **kwargs):
        return super(AccessTokenDetail, self).get(request, **kwargs)

    @apispec_delete_operation(
        "AccessToken", summary="Revoke an AccessToken", tags=["Authentication"]
    )
    def delete(self, request, **kwargs):
        obj = self.get_object(request, **kwargs)
        if not self.has_object_permissions(request, obj):
            return Response(status=HTTP_404_NOT_FOUND)
        obj.revoke()
        return Response(status=204)


class LatestTermsVersionDetail(BaseEntityDetailView):
    model = TermsVersion
    v2_serializer_class = TermsVersionSerializerV2
    permission_classes = (permissions.AllowAny,)

    def get_object(self, request, **kwargs):
        latest = TermsVersion.cached.cached_latest()
        if latest:
            return latest

        raise Http404(
            "No TermsVersion has been defined. Please contact server administrator."
        )<|MERGE_RESOLUTION|>--- conflicted
+++ resolved
@@ -419,15 +419,11 @@
         except DjangoValidationError as e:
             return Response(dict(password=e.messages), status=HTTP_400_BAD_REQUEST)
 
-<<<<<<< HEAD
-        cache.delete_many([backoff_cache_key(user.email)])
-=======
         # use delete many due to an incompatibility with python-memcached and django v3.2
         # TODO: maybe replace python-memcached with pylibmc  
         cache.delete_many([backoff_cache_key(user.email)])
         # cache.delete(backoff_cache_key(user.email))
         
->>>>>>> 0878e699
 
         user.set_password(password)
         user.save()
