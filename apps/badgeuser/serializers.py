from django.conf import settings

from rest_framework import serializers
from rest_framework.authtoken.models import Token

from .models import BadgeUser, CachedEmailAddress
from .utils import notify_on_password_change


class VerifiedEmailsField(serializers.Field):
    def to_representation(self, obj):
        addresses = []
        for emailaddress in obj.all():
            addresses.append(emailaddress.email)
        return addresses


class UserProfileField(serializers.Serializer):
    """
    Receives the entire BadgeUser instance and returns a dict
    with profile information
    """
    def to_representation(self, obj):
        addresses = []
        if hasattr(obj, 'cached_email'):
            # BadgeUser
            for emailaddress in obj.cached_emails():
                addresses.append(emailaddress.email)
        elif hasattr(obj, 'email'):
            # AnonymousLtiUser
            addresses = [obj.email]
        elif obj.id is None:
            # AnonymousUser
            return {
                'name': "anonymous",
                'username': "",
                'earnerIds': [],
            }

        profile = {
            'name': obj.get_full_name(),
            'username': obj.username,
            'earnerIds': addresses
        }

        if self.context.get('include_token', False):
            profile['token'] = obj.cached_token()

        if getattr(settings, 'BADGR_APPROVED_ISSUERS_ONLY', False):
            profile['approvedIssuer'] = obj.has_perm('issuer.add_issuer')
        else:
            profile['approvedIssuer'] = True

        return profile


class BadgeUserProfileSerializer(serializers.Serializer):

    first_name = serializers.CharField(max_length=30, allow_blank=True)
    last_name = serializers.CharField(max_length=30, allow_blank=True)
    email = serializers.EmailField()
    password = serializers.CharField(style={'input_type': 'password'}, write_only=True)

    def create(self, validated_data):
        request = self.context.get('request')

        try:
            email_address = CachedEmailAddress.objects.get(email=validated_data['email'])
        except CachedEmailAddress.DoesNotExist:
            pass
        else:
            if email_address.verified is False:
                email_address.delete()
            else:
                raise serializers.ValidationError(
                    'Account could not be created. An account with this email address may already exist.'
                )

        if BadgeUser.objects.filter(email=validated_data['email']).exists():
            raise serializers.ValidationError(
                'Account could not be created. An account with this email address may already exist.'
            )

        user = BadgeUser(
            email=validated_data['email'],
            first_name=validated_data['first_name'],
            last_name=validated_data['last_name']
        )
        user.set_password(validated_data['password'])
        user.save()

        CachedEmailAddress.objects.add_email(
            request, user, validated_data['email'], confirm=True, signup=True
        )

        return user


class BadgeUserExistingProfileSerializer(serializers.ModelSerializer):
    password = serializers.CharField(style={'input_type': 'password'}, write_only=True, required=False)

    class Meta:
        model = BadgeUser
        fields = ('id', 'first_name', 'email', 'last_name', 'password')
        write_only_fields = ('password',)
        read_only_fields = ('id', 'email',)

    def update(self, user, validated_data):
        first_name = validated_data.get('first_name')
        last_name = validated_data.get('last_name')
        password = validated_data.get('password')
        if first_name:
            user.first_name = first_name
        if last_name:
            user.last_name = last_name

        if password:
            user.set_password(password)
            notify_on_password_change(user)

        user.save()
        return user


class NewEmailSerializer(serializers.ModelSerializer):
<<<<<<< HEAD
    variants = serializers.EmailField(source='cached_variants')
=======
    email = serializers.EmailField(required=True)
>>>>>>> f7af1b07

    class Meta:
        model = CachedEmailAddress
        fields = ('id', 'email', 'verified', 'primary', 'variants')
        read_only_fields = ('id', 'verified', 'primary', 'variants')

    def create(self, validated_data):
        new_address = validated_data.get('email')
        try:
            email = CachedEmailAddress.objects.get(
                email=new_address, user=self.context.get('request').user
            )
        except CachedEmailAddress.DoesNotExist:
            return super(NewEmailSerializer, self).create(validated_data)

        if new_address != email.email and new_address not in [v.email for v in email.cached_variants()]:
            email.add_variant(new_address)

        return email

    def create(self, validated_data):
        try:
            existing = CachedEmailAddress.objects.get(email=validated_data['email'])
        except CachedEmailAddress.DoesNotExist:
            pass
        else:
            if not existing.verified:
                existing.delete()

        return super(NewEmailSerializer, self).create(validated_data)

class ExistingEmailSerializer(serializers.ModelSerializer):
    variants = serializers.EmailField(source='cached_variants')

    class Meta:
        model = CachedEmailAddress
        fields = ('id', 'email', 'verified', 'primary', 'variants')
        read_only_fields = ('id', 'email', 'verified', 'variants')<|MERGE_RESOLUTION|>--- conflicted
+++ resolved
@@ -123,11 +123,8 @@
 
 
 class NewEmailSerializer(serializers.ModelSerializer):
-<<<<<<< HEAD
-    variants = serializers.EmailField(source='cached_variants')
-=======
+    variants = serializers.ListField(serializers.EmailField(), required=False, source='cached_variants')
     email = serializers.EmailField(required=True)
->>>>>>> f7af1b07
 
     class Meta:
         model = CachedEmailAddress
@@ -137,27 +134,27 @@
     def create(self, validated_data):
         new_address = validated_data.get('email')
         try:
-            email = CachedEmailAddress.objects.get(
-                email=new_address, user=self.context.get('request').user
-            )
+            email = CachedEmailAddress.objects.get(email=new_address)
         except CachedEmailAddress.DoesNotExist:
-            return super(NewEmailSerializer, self).create(validated_data)
+            email = super(NewEmailSerializer, self).create(validated_data)
+        else:
+            if not email.verified:
+                # Clear out a previous attempt and let the current user try
+                email.delete()
+                email = super(NewEmailSerializer, self).create(validated_data)
 
         if new_address != email.email and new_address not in [v.email for v in email.cached_variants()]:
             email.add_variant(new_address)
 
+        if validated_data.get('variants'):
+            for variant in validated_data.get('variants'):
+                try:
+                    email.add_variant(variant)
+                except serializers.ValidationError:
+                    pass
+
         return email
 
-    def create(self, validated_data):
-        try:
-            existing = CachedEmailAddress.objects.get(email=validated_data['email'])
-        except CachedEmailAddress.DoesNotExist:
-            pass
-        else:
-            if not existing.verified:
-                existing.delete()
-
-        return super(NewEmailSerializer, self).create(validated_data)
 
 class ExistingEmailSerializer(serializers.ModelSerializer):
     variants = serializers.EmailField(source='cached_variants')
