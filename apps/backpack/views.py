import math
from django.urls import reverse
from django.conf import settings
from django.http import Http404
from django.views.generic import RedirectView

from django.core.exceptions import PermissionDenied

from backpack.models import BackpackCollection
from issuer.models import BadgeInstance, BadgeClass, Issuer, IssuerStaff
from badgeuser.models import BadgeUser

from rest_framework.decorators import (
    permission_classes,
    authentication_classes,
    api_view,
)

import requests
from rest_framework.permissions import IsAuthenticated
from rest_framework.authentication import SessionAuthentication, BasicAuthentication, TokenAuthentication
from django.http import HttpResponse
from reportlab.lib.pagesizes import A4
from reportlab.pdfgen import canvas
from reportlab.lib.colors import PCMYKColor
from reportlab.lib.utils import ImageReader
from reportlab.platypus import SimpleDocTemplate, Flowable, Paragraph, Spacer, Image, PageBreak
from reportlab.lib.styles import getSampleStyleSheet, ParagraphStyle
from reportlab.lib.enums import TA_JUSTIFY, TA_CENTER, TA_LEFT
from svglib.svglib import svg2rlg
from reportlab.graphics import renderPDF
<<<<<<< HEAD
from reportlab.pdfbase.ttfonts import TTFont
from reportlab.pdfbase import pdfmetrics
=======
from mainsite.utils import get_name
>>>>>>> 6bb0c218
from operator import attrgetter
import os

font_path_rubik_regular = os.path.join(os.path.dirname(__file__), 'Rubik-Regular.ttf')
font_path_rubik_bold = os.path.join(os.path.dirname(__file__), 'Rubik-Bold.ttf')

pdfmetrics.registerFont(TTFont('Rubik-Regular', font_path_rubik_regular))
pdfmetrics.registerFont(TTFont('Rubik-Bold', font_path_rubik_bold))

class RoundedRectFlowable(Flowable):
    def __init__(self, x, y, width, height, radius, text, strokecolor, fillcolor, studyload, esco = ''):
        super().__init__()
        self.x = x
        self.y = y
        self.width = width
        self.height = height
        self.radius = radius
        self.strokecolor = strokecolor
        self.fillcolor = fillcolor 
        self.text = text
        self.studyload = studyload
        self.esco = esco

    def split_text(self, text, max_width):
        words = text.split()
        lines = []
        current_line = ""

        for word in words:
            test_line = f"{current_line} {word}".strip()
            if self.canv.stringWidth(test_line, 'Rubik-Bold', 10) <= max_width:
                current_line = test_line
            else:
                if current_line:
                    lines.append(current_line)
                current_line = word

        lines.append(current_line)
        return lines    
    

    def draw(self):
        self.canv.setFillColor(self.fillcolor)
        self.canv.setStrokeColor(self.strokecolor)
        self.canv.roundRect(self.x, self.y, self.width, self.height, self.radius,
                             stroke=1, fill=1)
        
        self.canv.setFillColor('#323232')
        text_width = self.canv.stringWidth(self.text)
        self.canv.setFont('Rubik-Bold', 12)
        if text_width > self.width - 175:
            available_text_width = self.width - 150
            y_text_position = self.y + 25
        else:
            available_text_width = self.width - 175
            y_text_position = self.y + 15

        text_lines = self.split_text(self.text, available_text_width)

        for line in text_lines:
            self.canv.drawString(self.x + 10, y_text_position, line)
            y_text_position -= 15 
        
        self.canv.setFillColor('blue')
        if self.esco:
            last_line_width = self.canv.stringWidth(text_lines[-1])
            self.canv.setFillColor('blue')
            self.canv.drawString(self.x + 10 + last_line_width, y_text_position + 15, " [E]")
            self.canv.linkURL(f"http://data.europa.eu/{self.esco}", (self.x, self.y, self.x + self.width, self.y + self.height), relative=1, thickness=0)

        
        self.canv.setFillColor('#492E98')
        self.canv.setFont('Rubik-Regular', 14)
        studyload_width = self.canv.stringWidth(self.studyload)
        self.canv.drawString(self.x + 450 -(studyload_width + 10), self.y + 15, self.studyload)

        svg_url = "{}images/clock_icon.svg".format(settings.STATIC_URL)
        response = requests.get(svg_url)
        svg_content = response.content

        with open('tempfile.svg', 'wb') as file:
            file.write(svg_content)

        drawing = svg2rlg('tempfile.svg')

        try:
            if drawing is not None:
               renderPDF.draw(drawing, self.canv, 450 - (studyload_width + 30), self.y + 12.5 )
        except Exception as e:
            print(e)
        
def AllPageSetup(canvas, doc):

    canvas.saveState()

    # Sunburst Background
    color = PCMYKColor(0, 0, 0, 5)  
    num_rays = 100
    ray_angle = 2 * math.pi / num_rays
    sweep_angle = ray_angle * 2

    page_width, page_height = A4
    mid_x = page_width / 2
    mid_y = page_height / 2
    radius = math.sqrt(mid_x**2 + mid_y**2)
    offset_y = 20
    mid_y_offset = mid_y - offset_y

    for i in range(num_rays):
        start_angle = sweep_angle * i
        end_angle = start_angle + ray_angle
        start_x = mid_x + radius * math.cos(start_angle)
        start_y = mid_y_offset + radius * math.sin(start_angle)
        end_x = mid_x + radius * math.cos(end_angle)
        end_y = mid_y_offset + radius * math.sin(end_angle)
        path = canvas.beginPath()
        path.moveTo(mid_x, mid_y_offset)
        path.arcTo(
            start_x,
            start_y,
            end_x,
            end_y,
            start_angle * 180 / math.pi,
        )
        canvas.setFillColor(color)
        canvas.setStrokeColor(color)
        canvas.setFillAlpha(0.5) # decrease opacity of rays
        canvas.setStrokeAlpha(0.5)
        canvas.drawPath(path, fill=1, stroke=1)

    # Header
    canvas.setFillAlpha(1)
    canvas.setStrokeAlpha(1)
    logo = ImageReader("{}images/Logo-Oeb.png".format(settings.STATIC_URL))
    canvas.drawImage(logo, 20, 700, width=150, height=150, mask="auto", preserveAspectRatio=True)
    page_width = canvas._pagesize[0]
    canvas.setStrokeColor("#492E98")
    canvas.line(page_width / 2 - 120, 775, page_width / 2 + 250, 775)

    canvas.restoreState()

# Inspired by https://www.blog.pythonlibrary.org/2013/08/12/reportlab-how-to-add-page-numbers/
class PageNumCanvas(canvas.Canvas):
    """
    http://code.activestate.com/recipes/546511-page-x-of-y-with-reportlab/
    http://code.activestate.com/recipes/576832/
    """
    #----------------------------------------------------------------------
    def __init__(self, *args, **kwargs):
        """Constructor"""
        canvas.Canvas.__init__(self, *args, **kwargs)
        self.pages = []
        
    #----------------------------------------------------------------------
    def showPage(self):
        """
        On a page break, add information to the list
        """
        self.pages.append(dict(self.__dict__))
        self._startPage()
        
    #----------------------------------------------------------------------
    def save(self):
        """
        Add the page number to each page (page x of y)
        """
        page_count = len(self.pages)
        
        for page in self.pages:
            self.__dict__.update(page)
            self.draw_page_number(page_count)
            canvas.Canvas.showPage(self)
            
        canvas.Canvas.save(self)
        
    #----------------------------------------------------------------------
    def draw_page_number(self, page_count):
        """
        Add the page number
        """
        page = "%s / %s" % (self._pageNumber, page_count)
        self.setStrokeColor("#492E98")
        page_width = self._pagesize[0]
        self.line(10, 25, page_width / 2 - 20, 25)
        self.line(page_width  / 2 + 20, 25, page_width - 10, 25)
        self.setFont("Rubik-Regular", 14)
        self.drawCentredString(page_width / 2, 20, page)
        if self._pageNumber == page_count:
            self.setLineWidth(3)
            self.line(10, 10, page_width - 10, 10)

def create_multi_page(response, first_page_content, competencies, name, badge_name):
    """
    Create a multi-page pdf document
    """
    
    doc = SimpleDocTemplate(response,pagesize=A4)
    
    styles = getSampleStyleSheet()
    styles.add(ParagraphStyle(name='Justify', alignment=TA_JUSTIFY))
    
    Story = []

    # Add first page content to the story
    Story.extend(first_page_content)

    num_competencies = len(competencies)

    if num_competencies > 0:
            esco = any(c['escoID'] for c in competencies)
            competenciesPerPage = 9

            Story.append(PageBreak())
            Story.append(Spacer(1, 35))

            title_style = ParagraphStyle(name='Title', fontSize=20, textColor='#492E98', alignment=TA_LEFT)
            text_style = ParagraphStyle(name='Text', fontSize=18, leading=20, textColor='#323232', alignment=TA_LEFT)

            Story.append(Paragraph("<strong>Kompetenzen</strong>", title_style))
            Story.append(Spacer(1, 15))
            
            text = f"die <strong>{name}</strong> mit dem Badge <strong>{badge_name}</strong> erworben hat:"
            Story.append(Paragraph(text, text_style))
            Story.append(Spacer(1, 10))

            for i in range(num_competencies):
              if i != 0 and i % competenciesPerPage == 0: 
                Story.append(PageBreak())
                Story.append(Spacer(1, 35))
                Story.append(Paragraph("<strong>Kompetenzen</strong>", title_style))
                Story.append(Spacer(1, 15))

                text = f"die <strong>{name}</strong> mit dem Badge <strong>{badge_name}</strong> erworben hat:"

                Story.append(Paragraph(text, text_style))
                Story.append(Spacer(1, 20))

              studyload = "%s Minuten" % competencies[i]['studyLoad']
              if competencies[i]['studyLoad'] > 120:
                  studyLoadInHours = competencies[i]['studyLoad'] / 60
                  studyload = "%s Stunden" % int(studyLoadInHours)
              competency_name = competencies[i]['name']
              competency = competency_name
            #   competency = (competency_name[:35] + '...') if len(competency_name) > 35 else competency_name
              rounded_rect = RoundedRectFlowable(0, -10, 450, 45, 10, text=competency, strokecolor="#492E98", fillcolor="#F5F5F5", studyload= studyload, esco=competencies[i]['escoID'])    
              Story.append(rounded_rect)
              Story.append(Spacer(1, 10))   
                 
            if esco: 
                Story.append(Spacer(1, 10))
                text_style = ParagraphStyle(name='Text_Style', fontSize=12, leading=15.6, alignment=TA_LEFT, leftIndent=-35, rightIndent=-35)
                link_text = '<span><i>(E) = Kompetenz nach ESCO (European Skills, Competences, Qualifications and Occupations). <br/>' \
                    'Die Kompetenzbeschreibungen gemäß ESCO sind abrufbar über <a color="blue" href="https://esco.ec.europa.eu/de">https://esco.ec.europa.eu/de</a>.</i></span>'
                paragraph_with_link = Paragraph(link_text, text_style)
                Story.append(paragraph_with_link) 
           
    doc.build(Story, onFirstPage=AllPageSetup, onLaterPages=AllPageSetup, canvasmaker=PageNumCanvas)   

def addBadgeImage(first_page_content, badgeImage): 
    image_width = 250
    image_height = 250
    first_page_content.append(Image(badgeImage, width=image_width, height=image_height))

def add_recipient_name(first_page_content, name, issuedOn):
    first_page_content.append(Spacer(1, 15))
    recipient_style = ParagraphStyle(name='Recipient', fontSize=24, textColor='#492E98', alignment=TA_CENTER)
    
    recipient_name = f"<strong>{name}</strong>"
    first_page_content.append(Paragraph(recipient_name, recipient_style))
    first_page_content.append(Spacer(1, 25))

    text_style = ParagraphStyle(name='Text_Style', fontSize=18, alignment=TA_CENTER)
    
    text = "hat am " + issuedOn.strftime("%d.%m.%Y")
    first_page_content.append(Paragraph(text, text_style))
    first_page_content.append(Spacer(1, 10))

    text = "den folgenden Badge erworben:"
    first_page_content.append(Paragraph(text, text_style))
    first_page_content.append(Spacer(1, 25))

def add_title(first_page_content, badge_class_name):

    title_style = ParagraphStyle(name='Title', fontSize=24, textColor='#492E98', leading=30, alignment=TA_CENTER)
    first_page_content.append(Paragraph(f"<strong>{badge_class_name}</strong>", title_style))
    # if(len(badge_class_name) > 30):
    first_page_content.append(Spacer(1, 15))
    # else:
    #     first_page_content.append(Spacer(1, 35))

def truncate_text(text, max_words=70):
    words = text.split()
    if len(words) > max_words:
        return ' '.join(words[:max_words]) + '...'
    else:
        return text

def add_description(first_page_content, description):
    description_style = ParagraphStyle(name='Description', fontSize=11, leading=16.5, alignment=TA_CENTER)
    first_page_content.append(Paragraph(description, description_style))
    first_page_content.append(Spacer(1, 10))

def add_narrative(first_page_content, narrative):
    if narrative is not None:
        narrative_style = ParagraphStyle(name='Narrative', fontSize=11, leading=16.5, alignment=TA_CENTER)
        first_page_content.append(Paragraph(narrative, narrative_style))
        first_page_content.append(Spacer(1, 10)) 
    else: 
        first_page_content.append(Spacer(1, 35))       

def add_issuedBy(first_page_content, issued_by, issuerImage=None):
    issued_by_style = ParagraphStyle(name='Issued_By', fontSize=11, textColor='#492E98', alignment=TA_CENTER, leftIndent=-35, rightIndent=-35)
    image = None
    if issuerImage is not None: 
            try:
                image = Image(issuerImage, width=40, height=40)
            except: 
                pass

    if image is not None:
        first_page_content.append(image)

    text = f"<strong>- Vergeben von: </strong>" + f"<strong>{issued_by}</strong>  -"
    first_page_content.append(Paragraph(text, issued_by_style))
    

@api_view(["GET"])
@authentication_classes([TokenAuthentication, SessionAuthentication, BasicAuthentication])
@permission_classes([IsAuthenticated])
def pdf(request, *args, **kwargs):
    slug = kwargs["slug"]
    try:
        badgeinstance = BadgeInstance.objects.get(entity_id=slug)

        # Get emails of all issuer owners
        """ issuer= Issuer.objects.get(entity_id=badgeinstance.issuer.entity_id)
        issuer_owners = issuer.staff.filter(issuerstaff__role=IssuerStaff.ROLE_OWNER)
        issuer_owners_emails = list(map(attrgetter('primary_email'), issuer_owners)) """

        # User must be the recipient or an issuer staff with OWNER role
        # TODO: Check other recipient types 
        # Temporary commented out
        """ if request.user.email != badgeinstance.recipient_identifier and request.user.email not in issuer_owners_emails:
            raise PermissionDenied """
    except BadgeInstance.DoesNotExist:
        raise Http404
    try:
        badgeclass = BadgeClass.objects.get(
            entity_id=badgeinstance.badgeclass.entity_id
        )
    except BadgeClass.DoesNotExist:
        raise Http404

    response = HttpResponse(content_type="application/pdf")
    response["Content-Disposition"] = 'inline; filename="badge.pdf"'

    competencies = badgeclass.json["extensions:CompetencyExtension"]

    first_page_content = []

    try:
        name = get_name(badgeinstance)
    except BadgeUser.DoesNotExist:
        # To resolve the issue with old awarded badges that doesn't include recipient-name and only have recipient-email
        # We use email as this is the only identifier we have 
        name = badgeinstance.recipient_identifier
        # raise Http404
    add_recipient_name(first_page_content, name, badgeinstance.issued_on) 

    addBadgeImage(first_page_content, badgeclass.image)

    add_title(first_page_content, badgeclass.name)  

    add_description(first_page_content, badgeclass.description)

    add_narrative(first_page_content, badgeinstance.narrative)

    add_issuedBy(first_page_content, badgeinstance.issuer.name, badgeclass.issuer.image)    

    create_multi_page(response, first_page_content, competencies, name, badgeclass.name)

    return response


class RedirectSharedCollectionView(RedirectView):
    permanent = True

    def get_redirect_url(self, *args, **kwargs):
        share_hash = kwargs.get("share_hash", None)
        if not share_hash:
            raise Http404

        try:
            collection = BackpackCollection.cached.get_by_slug_or_entity_id_or_id(
                share_hash
            )
        except BackpackCollection.DoesNotExist:
            raise Http404
        return collection.public_url


class LegacyCollectionShareRedirectView(RedirectView):
    permanent = True

    def get_redirect_url(self, *args, **kwargs):
        new_pattern_name = self.request.resolver_match.url_name.replace("legacy_", "")
        kwargs.pop("pk")
        url = reverse(new_pattern_name, args=args, kwargs=kwargs)
        return url


class LegacyBadgeShareRedirectView(RedirectView):
    permanent = True

    def get_redirect_url(self, *args, **kwargs):
        badgeinstance = None
        share_hash = kwargs.get("share_hash", None)
        if not share_hash:
            raise Http404

        try:
            badgeinstance = BadgeInstance.cached.get_by_slug_or_entity_id_or_id(
                share_hash
            )
        except BadgeInstance.DoesNotExist:
            pass

        if not badgeinstance:
            # legacy badge share redirects need to support lookup by pk
            try:
                badgeinstance = BadgeInstance.cached.get(pk=share_hash)
            except (BadgeInstance.DoesNotExist, ValueError):
                pass

        if not badgeinstance:
            raise Http404

        return badgeinstance.public_url<|MERGE_RESOLUTION|>--- conflicted
+++ resolved
@@ -29,12 +29,9 @@
 from reportlab.lib.enums import TA_JUSTIFY, TA_CENTER, TA_LEFT
 from svglib.svglib import svg2rlg
 from reportlab.graphics import renderPDF
-<<<<<<< HEAD
 from reportlab.pdfbase.ttfonts import TTFont
 from reportlab.pdfbase import pdfmetrics
-=======
 from mainsite.utils import get_name
->>>>>>> 6bb0c218
 from operator import attrgetter
 import os
 
@@ -359,7 +356,12 @@
 
     text = f"<strong>- Vergeben von: </strong>" + f"<strong>{issued_by}</strong>  -"
     first_page_content.append(Paragraph(text, issued_by_style))
-    
+    first_page_content.append(Spacer(1, 15))
+
+def add_issuerImage(first_page_content, issuerImage): 
+    image_width = 60
+    image_height = 60
+    first_page_content.append(Image(issuerImage, width=image_width, height=image_height))
 
 @api_view(["GET"])
 @authentication_classes([TokenAuthentication, SessionAuthentication, BasicAuthentication])
