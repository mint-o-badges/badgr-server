from django.urls import reverse
from django.conf import settings
from django.http import Http404
from django.views.generic import RedirectView

from django.core.exceptions import PermissionDenied

from backpack.models import BackpackCollection
from issuer.models import BadgeInstance, BadgeClass, Issuer, IssuerStaff
from badgeuser.models import BadgeUser

from rest_framework.decorators import (
    permission_classes,
    authentication_classes,
    api_view,
)

from rest_framework.permissions import IsAuthenticated
from rest_framework.authentication import SessionAuthentication, BasicAuthentication, TokenAuthentication
from django.http import HttpResponse
from mainsite.utils import get_name
from mainsite.badge_pdf import BadgePDFCreator

<<<<<<< HEAD
font_path_rubik_regular = os.path.join(os.path.dirname(__file__), 'Rubik-Regular.ttf')
font_path_rubik_medium = os.path.join(os.path.dirname(__file__), 'Rubik-Medium.ttf')
font_path_rubik_bold = os.path.join(os.path.dirname(__file__), 'Rubik-Bold.ttf')

pdfmetrics.registerFont(TTFont('Rubik-Regular', font_path_rubik_regular))
pdfmetrics.registerFont(TTFont('Rubik-Medium', font_path_rubik_medium))
pdfmetrics.registerFont(TTFont('Rubik-Bold', font_path_rubik_bold))

class RoundedRectFlowable(Flowable):
    def __init__(self, x, y, width, height, radius, text, strokecolor, fillcolor, studyload, frameworkId = ''):
        super().__init__()
        self.x = x
        self.y = y
        self.width = width
        self.height = height
        self.radius = radius
        self.strokecolor = strokecolor
        self.fillcolor = fillcolor 
        self.text = text
        self.studyload = studyload
        self.frameworkId = frameworkId

    def split_text(self, text, max_width):
        words = text.split()
        lines = []
        current_line = ""

        for word in words:
            test_line = f"{current_line} {word}".strip()
            if self.canv.stringWidth(test_line, 'Rubik-Medium', 12) <= max_width:
                current_line = test_line
            else:
                if current_line:
                    lines.append(current_line)
                current_line = word

        lines.append(current_line)
        return lines    
    

    def draw(self):
        self.canv.setFillColor(self.fillcolor)
        self.canv.setStrokeColor(self.strokecolor)
        self.canv.roundRect(self.x, self.y, self.width, self.height, self.radius,
                             stroke=1, fill=1)
        
        self.canv.setFillColor('#323232')
        text_width = self.canv.stringWidth(self.text)
        self.canv.setFont('Rubik-Medium', 12)
        if text_width > self.width - 175:
            available_text_width = self.width - 150
            y_text_position = self.y + 25
        else:
            available_text_width = self.width - 150
            y_text_position = self.y + 17.5

        text_lines = self.split_text(self.text, available_text_width)

        for line in text_lines:
            self.canv.drawString(self.x + 10, y_text_position, line)
            y_text_position -= 15 
        
        self.canv.setFillColor('blue')
        if self.frameworkId != '':
            last_line_width = self.canv.stringWidth(text_lines[-1])
            self.canv.setFillColor('blue')
            self.canv.drawString(self.x + 10 + last_line_width, y_text_position + 15, " [E]")
            self.canv.linkURL(f"{self.frameworkId}", (self.x, self.y, self.width, self.height), relative=1, thickness=0)

        
        self.canv.setFillColor('#492E98')
        self.canv.setFont('Rubik-Regular', 14)
        studyload_width = self.canv.stringWidth(self.studyload)
        self.canv.drawString(self.x + 450 -(studyload_width + 10), self.y + 15, self.studyload)

        clockIcon = ImageReader("{}images/clock-icon.png".format(settings.STATIC_URL))
        self.canv.drawImage(clockIcon, self.x + 450 - (studyload_width + 35), self.y +12.5, width=15, height=15, mask="auto", preserveAspectRatio=True)
        
def AllPageSetup(canvas, doc):

    canvas.saveState()

    # Sunburst Background
    color = PCMYKColor(0, 0, 0, 5)  
    num_rays = 100
    ray_angle = 2 * math.pi / num_rays
    sweep_angle = ray_angle * 2

    page_width, page_height = A4
    mid_x = page_width / 2
    mid_y = page_height / 2
    radius = math.sqrt(mid_x**2 + mid_y**2)
    offset_y = 20
    mid_y_offset = mid_y - offset_y

    for i in range(num_rays):
        start_angle = sweep_angle * i
        end_angle = start_angle + ray_angle
        start_x = mid_x + radius * math.cos(start_angle)
        start_y = mid_y_offset + radius * math.sin(start_angle)
        end_x = mid_x + radius * math.cos(end_angle)
        end_y = mid_y_offset + radius * math.sin(end_angle)
        path = canvas.beginPath()
        path.moveTo(mid_x, mid_y_offset)
        path.arcTo(
            start_x,
            start_y,
            end_x,
            end_y,
            start_angle * 180 / math.pi,
        )
        canvas.setFillColor(color)
        canvas.setStrokeColor(color)
        canvas.setFillAlpha(0.5) # decrease opacity of rays
        canvas.setStrokeAlpha(0.5)
        canvas.drawPath(path, fill=1, stroke=1)

    # Header
    canvas.setFillAlpha(1)
    canvas.setStrokeAlpha(1)
    logo = ImageReader("{}images/Logo-Oeb.png".format(settings.STATIC_URL))
    canvas.drawImage(logo, 20, 700, width=150, height=150, mask="auto", preserveAspectRatio=True)
    page_width = canvas._pagesize[0]
    canvas.setStrokeColor("#492E98")
    canvas.line(page_width / 2 - 120, 775, page_width / 2 + 250, 775)

    canvas.restoreState()

# Inspired by https://www.blog.pythonlibrary.org/2013/08/12/reportlab-how-to-add-page-numbers/
class PageNumCanvas(canvas.Canvas):
    """
    http://code.activestate.com/recipes/546511-page-x-of-y-with-reportlab/
    http://code.activestate.com/recipes/576832/
    """
    #----------------------------------------------------------------------
    def __init__(self, *args, **kwargs):
        """Constructor"""
        canvas.Canvas.__init__(self, *args, **kwargs)
        self.pages = []
        
    #----------------------------------------------------------------------
    def showPage(self):
        """
        On a page break, add information to the list
        """
        self.pages.append(dict(self.__dict__))
        self._startPage()
        
    #----------------------------------------------------------------------
    def save(self):
        """
        Add the page number to each page (page x of y)
        """
        page_count = len(self.pages)
        
        for page in self.pages:
            self.__dict__.update(page)
            self.draw_page_number(page_count)
            canvas.Canvas.showPage(self)
            
        canvas.Canvas.save(self)
        
    #----------------------------------------------------------------------
    def draw_page_number(self, page_count):
        """
        Add the page number
        """
        page = "%s / %s" % (self._pageNumber, page_count)
        self.setStrokeColor("#492E98")
        page_width = self._pagesize[0]
        self.line(10, 25, page_width / 2 - 20, 25)
        self.line(page_width  / 2 + 20, 25, page_width - 10, 25)
        self.setFont("Rubik-Regular", 14)
        self.drawCentredString(page_width / 2, 20, page)
        if self._pageNumber == page_count:
            self.setLineWidth(3)
            self.line(10, 10, page_width - 10, 10)

def create_multi_page(response, first_page_content, competencies, name, badge_name):
    """
    Create a multi-page pdf document
    """
    
    doc = SimpleDocTemplate(response,pagesize=A4)
    
    styles = getSampleStyleSheet()
    styles.add(ParagraphStyle(name='Justify', alignment=TA_JUSTIFY))
    
    Story = []

    # Add first page content to the story
    Story.extend(first_page_content)

    num_competencies = len(competencies)

    if num_competencies > 0:
            esco = any(c['framework'] == "esco" for c in competencies)
            competenciesPerPage = 9

            Story.append(PageBreak())
            Story.append(Spacer(1, 35))

            title_style = ParagraphStyle(name='Title', fontSize=20, textColor='#492E98', alignment=TA_LEFT)
            text_style = ParagraphStyle(name='Text', fontSize=18, leading=20, textColor='#323232', alignment=TA_LEFT)

            Story.append(Paragraph("<strong>Kompetenzen</strong>", title_style))
            Story.append(Spacer(1, 15))
            
            text = f"die <strong>{name}</strong> mit dem Badge <strong>{badge_name}</strong> erworben hat:"
            Story.append(Paragraph(text, text_style))
            Story.append(Spacer(1, 10))

            for i in range(num_competencies):
              if i != 0 and i % competenciesPerPage == 0: 
                Story.append(PageBreak())
                Story.append(Spacer(1, 35))
                Story.append(Paragraph("<strong>Kompetenzen</strong>", title_style))
                Story.append(Spacer(1, 15))

                text = f"die <strong>{name}</strong> mit dem Badge <strong>{badge_name}</strong> erworben hat:"

                Story.append(Paragraph(text, text_style))
                Story.append(Spacer(1, 20))

              studyload = "%s min" % competencies[i]['studyLoad']
              if competencies[i]['studyLoad'] > 120:
                  studyLoadInHours = competencies[i]['studyLoad'] / 60
                  studyload = "%s h" % int(studyLoadInHours)
              competency_name = competencies[i]['name']
              competency = competency_name
            #   competency = (competency_name[:35] + '...') if len(competency_name) > 35 else competency_name
              rounded_rect = RoundedRectFlowable(0, -10, 450, 45, 10, text=competency, strokecolor="#492E98", fillcolor="#F5F5F5", studyload= studyload, esco=competencies[i]['framework_identifier'])    
              Story.append(rounded_rect)
              Story.append(Spacer(1, 10))   
                 
            if esco: 
                Story.append(Spacer(1, 10))
                text_style = ParagraphStyle(name='Text_Style', fontSize=12, leading=15.6, alignment=TA_LEFT, leftIndent=-35, rightIndent=-35)
                link_text = '<span><i>(E) = Kompetenz nach ESCO (European Skills, Competences, Qualifications and Occupations). <br/>' \
                    'Die Kompetenzbeschreibungen gemäß ESCO sind abrufbar über <a color="blue" href="https://esco.ec.europa.eu/de">https://esco.ec.europa.eu/de</a>.</i></span>'
                paragraph_with_link = Paragraph(link_text, text_style)
                Story.append(paragraph_with_link) 
           
    doc.build(Story, onFirstPage=AllPageSetup, onLaterPages=AllPageSetup, canvasmaker=PageNumCanvas)   

def addBadgeImage(first_page_content, badgeImage): 
    image_width = 250
    image_height = 250
    first_page_content.append(Image(badgeImage, width=image_width, height=image_height))

def add_recipient_name(first_page_content, name, issuedOn):
    first_page_content.append(Spacer(1, 15))
    recipient_style = ParagraphStyle(name='Recipient', fontSize=24, textColor='#492E98', alignment=TA_CENTER)
    
    recipient_name = f"<strong>{name}</strong>"
    first_page_content.append(Paragraph(recipient_name, recipient_style))
    first_page_content.append(Spacer(1, 25))

    text_style = ParagraphStyle(name='Text_Style', fontSize=18, alignment=TA_CENTER)
    
    text = "hat am " + issuedOn.strftime("%d.%m.%Y")
    first_page_content.append(Paragraph(text, text_style))
    first_page_content.append(Spacer(1, 10))

    text = "den folgenden Badge erworben:"
    first_page_content.append(Paragraph(text, text_style))
    first_page_content.append(Spacer(1, 25))

def add_title(first_page_content, badge_class_name):

    title_style = ParagraphStyle(name='Title', fontSize=24, textColor='#492E98', leading=30, alignment=TA_CENTER)
    first_page_content.append(Paragraph(f"<strong>{badge_class_name}</strong>", title_style))
    # if(len(badge_class_name) > 30):
    first_page_content.append(Spacer(1, 15))
    # else:
    #     first_page_content.append(Spacer(1, 35))

def truncate_text(text, max_words=70):
    words = text.split()
    if len(words) > max_words:
        return ' '.join(words[:max_words]) + '...'
    else:
        return text

def add_description(first_page_content, description):
    description_style = ParagraphStyle(name='Description', fontSize=11, leading=16.5, alignment=TA_CENTER)
    first_page_content.append(Paragraph(description, description_style))
    first_page_content.append(Spacer(1, 10))

def add_narrative(first_page_content, narrative):
    if narrative is not None:
        narrative_style = ParagraphStyle(name='Narrative', fontSize=11, leading=16.5, alignment=TA_CENTER)
        first_page_content.append(Paragraph(narrative, narrative_style))
        first_page_content.append(Spacer(1, 10)) 
    else: 
        first_page_content.append(Spacer(1, 35))       

def add_issuedBy(first_page_content, issued_by, issuerImage=None):
    issued_by_style = ParagraphStyle(name='Issued_By', fontSize=11, textColor='#492E98', alignment=TA_CENTER, leftIndent=-35, rightIndent=-35)
    image = None
    if issuerImage is not None: 
            try:
                image = Image(issuerImage, width=40, height=40)
            except: 
                pass

    if image is not None:
        first_page_content.append(image)

    text = f"<strong>- Vergeben von: </strong>" + f"<strong>{issued_by}</strong>  -"
    first_page_content.append(Paragraph(text, issued_by_style))
    first_page_content.append(Spacer(1, 15))

def add_issuerImage(first_page_content, issuerImage): 
    image_width = 60
    image_height = 60
    first_page_content.append(Image(issuerImage, width=image_width, height=image_height))
=======
>>>>>>> 11a1f667

@api_view(["GET"])
@authentication_classes([TokenAuthentication, SessionAuthentication, BasicAuthentication])
@permission_classes([IsAuthenticated])
def pdf(request, *args, **kwargs):
    slug = kwargs["slug"]
    try:
        badgeinstance = BadgeInstance.objects.get(entity_id=slug)

        # Get emails of all issuer owners
        """ issuer= Issuer.objects.get(entity_id=badgeinstance.issuer.entity_id)
        issuer_owners = issuer.staff.filter(issuerstaff__role=IssuerStaff.ROLE_OWNER)
        issuer_owners_emails = list(map(attrgetter('primary_email'), issuer_owners)) """

        # User must be the recipient or an issuer staff with OWNER role
        # TODO: Check other recipient types 
        # Temporary commented out
        """ if request.user.email != badgeinstance.recipient_identifier and request.user.email not in issuer_owners_emails:
            raise PermissionDenied """
    except BadgeInstance.DoesNotExist:
        raise Http404
    try:
        badgeclass = BadgeClass.objects.get(
            entity_id=badgeinstance.badgeclass.entity_id
        )
    except BadgeClass.DoesNotExist:
        raise Http404

    response = HttpResponse(content_type="application/pdf")
    response["Content-Disposition"] = 'inline; filename="badge.pdf"'

    pdf_creator = BadgePDFCreator()
    pdf_content = pdf_creator.generate_pdf(badgeinstance, badgeclass, origin=request.META.get("HTTP_ORIGIN"))
    return HttpResponse(pdf_content, content_type="application/pdf")
   



class RedirectSharedCollectionView(RedirectView):
    permanent = True

    def get_redirect_url(self, *args, **kwargs):
        share_hash = kwargs.get("share_hash", None)
        if not share_hash:
            raise Http404

        try:
            collection = BackpackCollection.cached.get_by_slug_or_entity_id_or_id(
                share_hash
            )
        except BackpackCollection.DoesNotExist:
            raise Http404
        return collection.public_url


class LegacyCollectionShareRedirectView(RedirectView):
    permanent = True

    def get_redirect_url(self, *args, **kwargs):
        new_pattern_name = self.request.resolver_match.url_name.replace("legacy_", "")
        kwargs.pop("pk")
        url = reverse(new_pattern_name, args=args, kwargs=kwargs)
        return url


class LegacyBadgeShareRedirectView(RedirectView):
    permanent = True

    def get_redirect_url(self, *args, **kwargs):
        badgeinstance = None
        share_hash = kwargs.get("share_hash", None)
        if not share_hash:
            raise Http404

        try:
            badgeinstance = BadgeInstance.cached.get_by_slug_or_entity_id_or_id(
                share_hash
            )
        except BadgeInstance.DoesNotExist:
            pass

        if not badgeinstance:
            # legacy badge share redirects need to support lookup by pk
            try:
                badgeinstance = BadgeInstance.cached.get(pk=share_hash)
            except (BadgeInstance.DoesNotExist, ValueError):
                pass

        if not badgeinstance:
            raise Http404

        return badgeinstance.public_url<|MERGE_RESOLUTION|>--- conflicted
+++ resolved
@@ -21,326 +21,6 @@
 from mainsite.utils import get_name
 from mainsite.badge_pdf import BadgePDFCreator
 
-<<<<<<< HEAD
-font_path_rubik_regular = os.path.join(os.path.dirname(__file__), 'Rubik-Regular.ttf')
-font_path_rubik_medium = os.path.join(os.path.dirname(__file__), 'Rubik-Medium.ttf')
-font_path_rubik_bold = os.path.join(os.path.dirname(__file__), 'Rubik-Bold.ttf')
-
-pdfmetrics.registerFont(TTFont('Rubik-Regular', font_path_rubik_regular))
-pdfmetrics.registerFont(TTFont('Rubik-Medium', font_path_rubik_medium))
-pdfmetrics.registerFont(TTFont('Rubik-Bold', font_path_rubik_bold))
-
-class RoundedRectFlowable(Flowable):
-    def __init__(self, x, y, width, height, radius, text, strokecolor, fillcolor, studyload, frameworkId = ''):
-        super().__init__()
-        self.x = x
-        self.y = y
-        self.width = width
-        self.height = height
-        self.radius = radius
-        self.strokecolor = strokecolor
-        self.fillcolor = fillcolor 
-        self.text = text
-        self.studyload = studyload
-        self.frameworkId = frameworkId
-
-    def split_text(self, text, max_width):
-        words = text.split()
-        lines = []
-        current_line = ""
-
-        for word in words:
-            test_line = f"{current_line} {word}".strip()
-            if self.canv.stringWidth(test_line, 'Rubik-Medium', 12) <= max_width:
-                current_line = test_line
-            else:
-                if current_line:
-                    lines.append(current_line)
-                current_line = word
-
-        lines.append(current_line)
-        return lines    
-    
-
-    def draw(self):
-        self.canv.setFillColor(self.fillcolor)
-        self.canv.setStrokeColor(self.strokecolor)
-        self.canv.roundRect(self.x, self.y, self.width, self.height, self.radius,
-                             stroke=1, fill=1)
-        
-        self.canv.setFillColor('#323232')
-        text_width = self.canv.stringWidth(self.text)
-        self.canv.setFont('Rubik-Medium', 12)
-        if text_width > self.width - 175:
-            available_text_width = self.width - 150
-            y_text_position = self.y + 25
-        else:
-            available_text_width = self.width - 150
-            y_text_position = self.y + 17.5
-
-        text_lines = self.split_text(self.text, available_text_width)
-
-        for line in text_lines:
-            self.canv.drawString(self.x + 10, y_text_position, line)
-            y_text_position -= 15 
-        
-        self.canv.setFillColor('blue')
-        if self.frameworkId != '':
-            last_line_width = self.canv.stringWidth(text_lines[-1])
-            self.canv.setFillColor('blue')
-            self.canv.drawString(self.x + 10 + last_line_width, y_text_position + 15, " [E]")
-            self.canv.linkURL(f"{self.frameworkId}", (self.x, self.y, self.width, self.height), relative=1, thickness=0)
-
-        
-        self.canv.setFillColor('#492E98')
-        self.canv.setFont('Rubik-Regular', 14)
-        studyload_width = self.canv.stringWidth(self.studyload)
-        self.canv.drawString(self.x + 450 -(studyload_width + 10), self.y + 15, self.studyload)
-
-        clockIcon = ImageReader("{}images/clock-icon.png".format(settings.STATIC_URL))
-        self.canv.drawImage(clockIcon, self.x + 450 - (studyload_width + 35), self.y +12.5, width=15, height=15, mask="auto", preserveAspectRatio=True)
-        
-def AllPageSetup(canvas, doc):
-
-    canvas.saveState()
-
-    # Sunburst Background
-    color = PCMYKColor(0, 0, 0, 5)  
-    num_rays = 100
-    ray_angle = 2 * math.pi / num_rays
-    sweep_angle = ray_angle * 2
-
-    page_width, page_height = A4
-    mid_x = page_width / 2
-    mid_y = page_height / 2
-    radius = math.sqrt(mid_x**2 + mid_y**2)
-    offset_y = 20
-    mid_y_offset = mid_y - offset_y
-
-    for i in range(num_rays):
-        start_angle = sweep_angle * i
-        end_angle = start_angle + ray_angle
-        start_x = mid_x + radius * math.cos(start_angle)
-        start_y = mid_y_offset + radius * math.sin(start_angle)
-        end_x = mid_x + radius * math.cos(end_angle)
-        end_y = mid_y_offset + radius * math.sin(end_angle)
-        path = canvas.beginPath()
-        path.moveTo(mid_x, mid_y_offset)
-        path.arcTo(
-            start_x,
-            start_y,
-            end_x,
-            end_y,
-            start_angle * 180 / math.pi,
-        )
-        canvas.setFillColor(color)
-        canvas.setStrokeColor(color)
-        canvas.setFillAlpha(0.5) # decrease opacity of rays
-        canvas.setStrokeAlpha(0.5)
-        canvas.drawPath(path, fill=1, stroke=1)
-
-    # Header
-    canvas.setFillAlpha(1)
-    canvas.setStrokeAlpha(1)
-    logo = ImageReader("{}images/Logo-Oeb.png".format(settings.STATIC_URL))
-    canvas.drawImage(logo, 20, 700, width=150, height=150, mask="auto", preserveAspectRatio=True)
-    page_width = canvas._pagesize[0]
-    canvas.setStrokeColor("#492E98")
-    canvas.line(page_width / 2 - 120, 775, page_width / 2 + 250, 775)
-
-    canvas.restoreState()
-
-# Inspired by https://www.blog.pythonlibrary.org/2013/08/12/reportlab-how-to-add-page-numbers/
-class PageNumCanvas(canvas.Canvas):
-    """
-    http://code.activestate.com/recipes/546511-page-x-of-y-with-reportlab/
-    http://code.activestate.com/recipes/576832/
-    """
-    #----------------------------------------------------------------------
-    def __init__(self, *args, **kwargs):
-        """Constructor"""
-        canvas.Canvas.__init__(self, *args, **kwargs)
-        self.pages = []
-        
-    #----------------------------------------------------------------------
-    def showPage(self):
-        """
-        On a page break, add information to the list
-        """
-        self.pages.append(dict(self.__dict__))
-        self._startPage()
-        
-    #----------------------------------------------------------------------
-    def save(self):
-        """
-        Add the page number to each page (page x of y)
-        """
-        page_count = len(self.pages)
-        
-        for page in self.pages:
-            self.__dict__.update(page)
-            self.draw_page_number(page_count)
-            canvas.Canvas.showPage(self)
-            
-        canvas.Canvas.save(self)
-        
-    #----------------------------------------------------------------------
-    def draw_page_number(self, page_count):
-        """
-        Add the page number
-        """
-        page = "%s / %s" % (self._pageNumber, page_count)
-        self.setStrokeColor("#492E98")
-        page_width = self._pagesize[0]
-        self.line(10, 25, page_width / 2 - 20, 25)
-        self.line(page_width  / 2 + 20, 25, page_width - 10, 25)
-        self.setFont("Rubik-Regular", 14)
-        self.drawCentredString(page_width / 2, 20, page)
-        if self._pageNumber == page_count:
-            self.setLineWidth(3)
-            self.line(10, 10, page_width - 10, 10)
-
-def create_multi_page(response, first_page_content, competencies, name, badge_name):
-    """
-    Create a multi-page pdf document
-    """
-    
-    doc = SimpleDocTemplate(response,pagesize=A4)
-    
-    styles = getSampleStyleSheet()
-    styles.add(ParagraphStyle(name='Justify', alignment=TA_JUSTIFY))
-    
-    Story = []
-
-    # Add first page content to the story
-    Story.extend(first_page_content)
-
-    num_competencies = len(competencies)
-
-    if num_competencies > 0:
-            esco = any(c['framework'] == "esco" for c in competencies)
-            competenciesPerPage = 9
-
-            Story.append(PageBreak())
-            Story.append(Spacer(1, 35))
-
-            title_style = ParagraphStyle(name='Title', fontSize=20, textColor='#492E98', alignment=TA_LEFT)
-            text_style = ParagraphStyle(name='Text', fontSize=18, leading=20, textColor='#323232', alignment=TA_LEFT)
-
-            Story.append(Paragraph("<strong>Kompetenzen</strong>", title_style))
-            Story.append(Spacer(1, 15))
-            
-            text = f"die <strong>{name}</strong> mit dem Badge <strong>{badge_name}</strong> erworben hat:"
-            Story.append(Paragraph(text, text_style))
-            Story.append(Spacer(1, 10))
-
-            for i in range(num_competencies):
-              if i != 0 and i % competenciesPerPage == 0: 
-                Story.append(PageBreak())
-                Story.append(Spacer(1, 35))
-                Story.append(Paragraph("<strong>Kompetenzen</strong>", title_style))
-                Story.append(Spacer(1, 15))
-
-                text = f"die <strong>{name}</strong> mit dem Badge <strong>{badge_name}</strong> erworben hat:"
-
-                Story.append(Paragraph(text, text_style))
-                Story.append(Spacer(1, 20))
-
-              studyload = "%s min" % competencies[i]['studyLoad']
-              if competencies[i]['studyLoad'] > 120:
-                  studyLoadInHours = competencies[i]['studyLoad'] / 60
-                  studyload = "%s h" % int(studyLoadInHours)
-              competency_name = competencies[i]['name']
-              competency = competency_name
-            #   competency = (competency_name[:35] + '...') if len(competency_name) > 35 else competency_name
-              rounded_rect = RoundedRectFlowable(0, -10, 450, 45, 10, text=competency, strokecolor="#492E98", fillcolor="#F5F5F5", studyload= studyload, esco=competencies[i]['framework_identifier'])    
-              Story.append(rounded_rect)
-              Story.append(Spacer(1, 10))   
-                 
-            if esco: 
-                Story.append(Spacer(1, 10))
-                text_style = ParagraphStyle(name='Text_Style', fontSize=12, leading=15.6, alignment=TA_LEFT, leftIndent=-35, rightIndent=-35)
-                link_text = '<span><i>(E) = Kompetenz nach ESCO (European Skills, Competences, Qualifications and Occupations). <br/>' \
-                    'Die Kompetenzbeschreibungen gemäß ESCO sind abrufbar über <a color="blue" href="https://esco.ec.europa.eu/de">https://esco.ec.europa.eu/de</a>.</i></span>'
-                paragraph_with_link = Paragraph(link_text, text_style)
-                Story.append(paragraph_with_link) 
-           
-    doc.build(Story, onFirstPage=AllPageSetup, onLaterPages=AllPageSetup, canvasmaker=PageNumCanvas)   
-
-def addBadgeImage(first_page_content, badgeImage): 
-    image_width = 250
-    image_height = 250
-    first_page_content.append(Image(badgeImage, width=image_width, height=image_height))
-
-def add_recipient_name(first_page_content, name, issuedOn):
-    first_page_content.append(Spacer(1, 15))
-    recipient_style = ParagraphStyle(name='Recipient', fontSize=24, textColor='#492E98', alignment=TA_CENTER)
-    
-    recipient_name = f"<strong>{name}</strong>"
-    first_page_content.append(Paragraph(recipient_name, recipient_style))
-    first_page_content.append(Spacer(1, 25))
-
-    text_style = ParagraphStyle(name='Text_Style', fontSize=18, alignment=TA_CENTER)
-    
-    text = "hat am " + issuedOn.strftime("%d.%m.%Y")
-    first_page_content.append(Paragraph(text, text_style))
-    first_page_content.append(Spacer(1, 10))
-
-    text = "den folgenden Badge erworben:"
-    first_page_content.append(Paragraph(text, text_style))
-    first_page_content.append(Spacer(1, 25))
-
-def add_title(first_page_content, badge_class_name):
-
-    title_style = ParagraphStyle(name='Title', fontSize=24, textColor='#492E98', leading=30, alignment=TA_CENTER)
-    first_page_content.append(Paragraph(f"<strong>{badge_class_name}</strong>", title_style))
-    # if(len(badge_class_name) > 30):
-    first_page_content.append(Spacer(1, 15))
-    # else:
-    #     first_page_content.append(Spacer(1, 35))
-
-def truncate_text(text, max_words=70):
-    words = text.split()
-    if len(words) > max_words:
-        return ' '.join(words[:max_words]) + '...'
-    else:
-        return text
-
-def add_description(first_page_content, description):
-    description_style = ParagraphStyle(name='Description', fontSize=11, leading=16.5, alignment=TA_CENTER)
-    first_page_content.append(Paragraph(description, description_style))
-    first_page_content.append(Spacer(1, 10))
-
-def add_narrative(first_page_content, narrative):
-    if narrative is not None:
-        narrative_style = ParagraphStyle(name='Narrative', fontSize=11, leading=16.5, alignment=TA_CENTER)
-        first_page_content.append(Paragraph(narrative, narrative_style))
-        first_page_content.append(Spacer(1, 10)) 
-    else: 
-        first_page_content.append(Spacer(1, 35))       
-
-def add_issuedBy(first_page_content, issued_by, issuerImage=None):
-    issued_by_style = ParagraphStyle(name='Issued_By', fontSize=11, textColor='#492E98', alignment=TA_CENTER, leftIndent=-35, rightIndent=-35)
-    image = None
-    if issuerImage is not None: 
-            try:
-                image = Image(issuerImage, width=40, height=40)
-            except: 
-                pass
-
-    if image is not None:
-        first_page_content.append(image)
-
-    text = f"<strong>- Vergeben von: </strong>" + f"<strong>{issued_by}</strong>  -"
-    first_page_content.append(Paragraph(text, issued_by_style))
-    first_page_content.append(Spacer(1, 15))
-
-def add_issuerImage(first_page_content, issuerImage): 
-    image_width = 60
-    image_height = 60
-    first_page_content.append(Image(issuerImage, width=image_width, height=image_height))
-=======
->>>>>>> 11a1f667
 
 @api_view(["GET"])
 @authentication_classes([TokenAuthentication, SessionAuthentication, BasicAuthentication])
