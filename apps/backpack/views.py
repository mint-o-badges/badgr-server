--- conflicted
+++ resolved
@@ -1,15 +1,6 @@
 from backpack.models import BackpackCollection
 from django.http import Http404, HttpResponse
 from django.urls import reverse
-<<<<<<< HEAD
-from django.http import Http404
-from django.views.generic import RedirectView
-
-
-from backpack.models import BackpackCollection
-from issuer.models import BadgeInstance, BadgeClass
-
-=======
 from django.views.generic import RedirectView
 from issuer.models import BadgeClass, BadgeInstance
 from mainsite.badge_pdf import BadgePDFCreator
@@ -19,23 +10,12 @@
     SessionAuthentication,
     TokenAuthentication,
 )
->>>>>>> c1a0ecbe
 from rest_framework.decorators import (
     api_view,
     authentication_classes,
     permission_classes,
 )
 from rest_framework.permissions import IsAuthenticated
-<<<<<<< HEAD
-from rest_framework.authentication import (
-    SessionAuthentication,
-    BasicAuthentication,
-    TokenAuthentication,
-)
-from django.http import HttpResponse
-from mainsite.badge_pdf import BadgePDFCreator
-=======
->>>>>>> c1a0ecbe
 
 
 @api_view(["GET"])
@@ -73,10 +53,7 @@
         badgeinstance, badgeclass, origin=request.META.get("HTTP_ORIGIN")
     )
     return HttpResponse(pdf_content, content_type="application/pdf")
-<<<<<<< HEAD
-=======
 
->>>>>>> c1a0ecbe
 
 @api_view(["GET"])
 @authentication_classes(
