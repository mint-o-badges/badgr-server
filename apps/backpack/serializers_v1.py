--- conflicted
+++ resolved
@@ -575,13 +575,8 @@
 
     def to_representation(self, instance):
         representation = super(V1BadgeClassSerializer, self).to_representation(instance)
-<<<<<<< HEAD
-        if 'alignment' in instance:
-            representation['alignment'] = instance['alignment']  
-=======
         if "alignment" in instance:
             representation["alignment"] = instance["alignment"]
->>>>>>> 829819b0
         return representation
 
 
@@ -607,7 +602,6 @@
 
     def to_representation(self, instance):
         localbadgeinstance_json = instance.json
-<<<<<<< HEAD
         if 'evidence' in localbadgeinstance_json:
             localbadgeinstance_json['evidence'] = instance.evidence_url
         localbadgeinstance_json['uid'] = instance.entity_id
@@ -615,25 +609,6 @@
         localbadgeinstance_json['badge']['slug'] = instance.cached_badgeclass.entity_id
         localbadgeinstance_json['badge']['criteria'] = instance.cached_badgeclass.get_criteria()    
         localbadgeinstance_json['badge']['issuer'] = instance.cached_issuer.json
-=======
-        if "evidence" in localbadgeinstance_json:
-            localbadgeinstance_json["evidence"] = instance.evidence_url
-        localbadgeinstance_json["uid"] = instance.entity_id
-        localbadgeinstance_json["badge"] = instance.cached_badgeclass.json
-        localbadgeinstance_json["badge"]["slug"] = instance.cached_badgeclass.entity_id
-        localbadgeinstance_json["badge"][
-            "criteria"
-        ] = instance.cached_badgeclass.get_criteria_url()
-        if instance.cached_badgeclass.criteria_text:
-            localbadgeinstance_json["badge"][
-                "criteria_text"
-            ] = instance.cached_badgeclass.criteria_text
-        if instance.cached_badgeclass.criteria_url:
-            localbadgeinstance_json["badge"][
-                "criteria_url"
-            ] = instance.cached_badgeclass.criteria_url
-        localbadgeinstance_json["badge"]["issuer"] = instance.cached_issuer.json
->>>>>>> 829819b0
 
         # clean up recipient to match V1InstanceSerializer
         localbadgeinstance_json["recipient"] = {
