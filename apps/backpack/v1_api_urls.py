--- conflicted
+++ resolved
@@ -54,7 +54,6 @@
     url(
         r"^collections/(?P<collection_slug>[-\w]+)/badges/(?P<slug>[^/]+)$",
         CollectionLocalBadgeInstanceDetail.as_view(),
-<<<<<<< HEAD
         name="v1_api_collection_localbadgeinstance_detail",
     ),
     url(
@@ -74,6 +73,11 @@
     ),
     url(r"^badges/pdf/(?P<slug>[^/]+)$", pdf, name="generate-pdf"),
     url(
+        r"^collections/pdf/(?P<slug>[^/]+)$",
+        collectionPdf,
+        name="generate-collection-pdf",
+    ),
+    url(
         r"^imported-badges$",
         ImportedBadgeInstanceList.as_view(),
         name="v1_api_importedbadge_list",
@@ -83,20 +87,4 @@
         ImportedBadgeInstanceDetail.as_view(),
         name="v1_api_importedbadge_detail",
     ),
-=======
-        name='v1_api_collection_localbadgeinstance_detail'),
-    url(r'^collections/(?P<slug>[-\w]+)/share$', CollectionGenerateShare.as_view(),
-        name='v1_api_collection_generate_share'),
-
-    url(r'^share/badge/(?P<slug>[^/]+)$', ShareBackpackAssertion.as_view(),
-        name='v1_api_analytics_share_badge'),
-    url(r'^share/collection/(?P<slug>[^/]+)$', ShareBackpackCollection.as_view(),
-        name='v1_api_analytics_share_collection'),
-
-    url(r'^badges/pdf/(?P<slug>[^/]+)$', pdf, name='generate-pdf'),
-    url(r'^collections/pdf/(?P<slug>[^/]+)$', collectionPdf, name='generate-collection-pdf'),
-    url(r'^imported-badges$', ImportedBadgeInstanceList.as_view(), name='v1_api_importedbadge_list'),
-    url(r'^imported-badges/(?P<entity_id>[^/]+)$', ImportedBadgeInstanceDetail.as_view(), name='v1_api_importedbadge_detail'),    
-
->>>>>>> c1a0ecbe
 ]