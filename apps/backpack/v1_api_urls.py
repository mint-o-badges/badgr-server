from django.conf.urls import url

<<<<<<< HEAD
from backpack.api import BackpackAssertionList, BackpackAssertionDetail, \
        BackpackAssertionDetailImage, BackpackCollectionList, \
        BackpackCollectionDetail, BackpackSkillList, ImportedBadgeInstanceDetail, ImportedBadgeInstanceList, ShareBackpackAssertion, ShareBackpackCollection
from backpack.api_v1 import CollectionLocalBadgeInstanceList, \
        CollectionLocalBadgeInstanceDetail, CollectionGenerateShare
=======
from backpack.api import (
    BackpackAssertionList,
    BackpackAssertionDetail,
    BackpackAssertionDetailImage,
    BackpackCollectionList,
    BackpackCollectionDetail,
    ImportedBadgeInstanceDetail,
    ImportedBadgeInstanceList,
    ShareBackpackAssertion,
    ShareBackpackCollection,
)
from backpack.api_v1 import (
    CollectionLocalBadgeInstanceList,
    CollectionLocalBadgeInstanceDetail,
    CollectionGenerateShare,
)
>>>>>>> 44ef2e85

from backpack.views import collectionPdf, pdf

urlpatterns = [
<<<<<<< HEAD

    url(r'^badges$', BackpackAssertionList.as_view(), name='v1_api_localbadgeinstance_list'),
    url(r'^badges/(?P<slug>[^/]+)$', BackpackAssertionDetail.as_view(),
        name='v1_api_localbadgeinstance_detail'),
    url(r'^badges/(?P<slug>[^/]+)/image$', BackpackAssertionDetailImage.as_view(),
        name='v1_api_localbadgeinstance_image'),

    url(r'^skills$', BackpackSkillList.as_view(), name='v1_api_skills_list'),

    url(r'^collections$', BackpackCollectionList.as_view(), name='v1_api_collection_list'),
    url(r'^collections/(?P<slug>[-\w]+)$', BackpackCollectionDetail.as_view(),
        name='v1_api_collection_detail'),

=======
    url(
        r"^badges$",
        BackpackAssertionList.as_view(),
        name="v1_api_localbadgeinstance_list",
    ),
    url(
        r"^badges/(?P<slug>[^/]+)$",
        BackpackAssertionDetail.as_view(),
        name="v1_api_localbadgeinstance_detail",
    ),
    url(
        r"^badges/(?P<slug>[^/]+)/image$",
        BackpackAssertionDetailImage.as_view(),
        name="v1_api_localbadgeinstance_image",
    ),
    url(
        r"^collections$",
        BackpackCollectionList.as_view(),
        name="v1_api_collection_list",
    ),
    url(
        r"^collections/(?P<slug>[-\w]+)$",
        BackpackCollectionDetail.as_view(),
        name="v1_api_collection_detail",
    ),
>>>>>>> 44ef2e85
    # legacy v1 endpoints
    url(
        r"^collections/(?P<slug>[-\w]+)/badges$",
        CollectionLocalBadgeInstanceList.as_view(),
        name="v1_api_collection_badges",
    ),
    url(
        r"^collections/(?P<collection_slug>[-\w]+)/badges/(?P<slug>[^/]+)$",
        CollectionLocalBadgeInstanceDetail.as_view(),
        name="v1_api_collection_localbadgeinstance_detail",
    ),
    url(
        r"^collections/(?P<slug>[-\w]+)/share$",
        CollectionGenerateShare.as_view(),
        name="v1_api_collection_generate_share",
    ),
    url(
        r"^share/badge/(?P<slug>[^/]+)$",
        ShareBackpackAssertion.as_view(),
        name="v1_api_analytics_share_badge",
    ),
    url(
        r"^share/collection/(?P<slug>[^/]+)$",
        ShareBackpackCollection.as_view(),
        name="v1_api_analytics_share_collection",
    ),
    url(r"^badges/pdf/(?P<slug>[^/]+)$", pdf, name="generate-pdf"),
    url(
        r"^collections/pdf/(?P<slug>[^/]+)$",
        collectionPdf,
        name="generate-collection-pdf",
    ),
    url(
        r"^imported-badges$",
        ImportedBadgeInstanceList.as_view(),
        name="v1_api_importedbadge_list",
    ),
    url(
        r"^imported-badges/(?P<entity_id>[^/]+)$",
        ImportedBadgeInstanceDetail.as_view(),
        name="v1_api_importedbadge_detail",
    ),
]<|MERGE_RESOLUTION|>--- conflicted
+++ resolved
@@ -1,18 +1,12 @@
 from django.conf.urls import url
 
-<<<<<<< HEAD
-from backpack.api import BackpackAssertionList, BackpackAssertionDetail, \
-        BackpackAssertionDetailImage, BackpackCollectionList, \
-        BackpackCollectionDetail, BackpackSkillList, ImportedBadgeInstanceDetail, ImportedBadgeInstanceList, ShareBackpackAssertion, ShareBackpackCollection
-from backpack.api_v1 import CollectionLocalBadgeInstanceList, \
-        CollectionLocalBadgeInstanceDetail, CollectionGenerateShare
-=======
 from backpack.api import (
     BackpackAssertionList,
     BackpackAssertionDetail,
     BackpackAssertionDetailImage,
     BackpackCollectionList,
     BackpackCollectionDetail,
+    BackpackSkillList,
     ImportedBadgeInstanceDetail,
     ImportedBadgeInstanceList,
     ShareBackpackAssertion,
@@ -23,26 +17,10 @@
     CollectionLocalBadgeInstanceDetail,
     CollectionGenerateShare,
 )
->>>>>>> 44ef2e85
 
 from backpack.views import collectionPdf, pdf
 
 urlpatterns = [
-<<<<<<< HEAD
-
-    url(r'^badges$', BackpackAssertionList.as_view(), name='v1_api_localbadgeinstance_list'),
-    url(r'^badges/(?P<slug>[^/]+)$', BackpackAssertionDetail.as_view(),
-        name='v1_api_localbadgeinstance_detail'),
-    url(r'^badges/(?P<slug>[^/]+)/image$', BackpackAssertionDetailImage.as_view(),
-        name='v1_api_localbadgeinstance_image'),
-
-    url(r'^skills$', BackpackSkillList.as_view(), name='v1_api_skills_list'),
-
-    url(r'^collections$', BackpackCollectionList.as_view(), name='v1_api_collection_list'),
-    url(r'^collections/(?P<slug>[-\w]+)$', BackpackCollectionDetail.as_view(),
-        name='v1_api_collection_detail'),
-
-=======
     url(
         r"^badges$",
         BackpackAssertionList.as_view(),
@@ -58,6 +36,7 @@
         BackpackAssertionDetailImage.as_view(),
         name="v1_api_localbadgeinstance_image",
     ),
+    url(r"^skills$", BackpackSkillList.as_view(), name="v1_api_skills_list"),
     url(
         r"^collections$",
         BackpackCollectionList.as_view(),
@@ -68,7 +47,6 @@
         BackpackCollectionDetail.as_view(),
         name="v1_api_collection_detail",
     ),
->>>>>>> 44ef2e85
     # legacy v1 endpoints
     url(
         r"^collections/(?P<slug>[-\w]+)/badges$",
