--- conflicted
+++ resolved
@@ -1,7 +1,7 @@
 {
-  "name": "badgr-server",
-  "description": "Badgr Server is an issuing and earner badge management platform that uses the Open Badges Specification.",
-  "version": "0.2.20",
+  "name": "BadgeTrust",
+  "description": "BadgeTrust is a 3-facet application to enable rich badge ecosystem participation by issuers, earners, and consumers.",
+  "version": "0.0.2",
   "keywords": [
     "open badges"
   ],
@@ -14,7 +14,6 @@
     "browser-sync": "latest",
     "browserify": "~7.0.2",
     "events": "~1.0.2",
-<<<<<<< HEAD
     "fixed-data-table": "^0.4.6",
     "flux": "~2.0.1",
     "grunt-autoprefixer": "latest",
@@ -26,33 +25,13 @@
     "grunt-env": "~0.4.4",
     "grunt-inline": "^0.3.6",
     "grunt-shell-spawn": "latest",
-    "gulp": "~3.8.10",
-    "gulp-browserify": "~0.5.0",
-    "gulp-concat": "~2.4.2",
-    "gulp-livereload": "~3.0.2",
-    "gulp-sass": "~2.0.1",
-    "gulp-size": "~1.1.0",
-    "gulp-uglify": "~1.0.2",
-    "gulp-util": "~3.0.1",
     "jshint-stylish": "~1.0.0",
-=======
-    "flux": "~2.0.1",
-    "grunt": "^0.4.5",
-    "grunt-autoprefixer": "latest",
-    "grunt-browserify": "^4.0.1",
-    "grunt-contrib-requirejs": "latest",
-    "grunt-contrib-sass": "latest",
-    "grunt-contrib-watch": "latest",
-    "grunt-env": "^0.4.4",
-    "grunt-shell-spawn": "latest",
->>>>>>> 4406706f
     "moment": "~2.10.2",
     "object-assign": "~2.0.0",
     "path-to-regexp": "~1.0.2",
     "react-dropzone": "~1.0.1",
     "react-mini-router": "~1.1.2",
     "react-social": "~0.1.5",
-<<<<<<< HEAD
     "react-style-guide": "^1.1.6",
     "reactify": "~0.17.1",
     "superagent": "~0.21.0",
@@ -63,12 +42,6 @@
   },
   "readmeFilename": "README",
   "scripts": {
-    "gulp-build": "gulp build"
-=======
-    "reactify": "~0.17.1",
-    "superagent": "~0.21.0",
-    "urllite": "^0.5.0",
-    "watchify": "~2.2.1"
->>>>>>> 4406706f
+    "build": "grunt dist"
   }
 }