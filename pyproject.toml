[project]
name = "badgr-server"
version = "2.2.0"
description = "Digital badge management for issuers, earners, and consumers"
readme = "README.md"
requires-python = "==3.10.*"
dependencies = [
    "backports-csv==1.0.4",
    "badgecheck==1.1.8",
    "base58>=2.1.1",
    "bleach==3.3.0",
    "boto==2.49.0",
    "boto3>=1.35.0",
    "botocore>=1.35.0",
    "cairocffi==0.9.0",
    "cairosvg==2.7.1",
    "celery>=5.3.0",
    "cffi>=1.15.0",
    "cryptography==42.0.5",
    "cssselect==0.9.2",
    "defusedxml>=0.7.1",
    "django>=4.2,<5",
    "django-allauth>=0.63.0",
    "django-autoslug==1.9.8",
    "django-basic-models==4.0.0",
    "django-boto==0.3.12",
    "django-cachemodel==2.2.0",
    "django-celery-results>=2.5.0",
    "django-cors-headers>=4.0.0",
    "django-dbbackup>=4.4.0",
    "django-filter==23.5",
    "django-lti>=0.5.1",
    "django-markdownify==0.1.0",
    "django-mjml>=1.4",
    "django-mock-queries==2.1.5",
    "django-oauth-toolkit>=2.3.0",
    "django-object-actions>=3.2.0",
    "django-prometheus==2.3.1",
<<<<<<< HEAD
    "djangorestframework>=3.14.0",
=======
    "djangorestframework==3.12.2",
    "drf-spectacular>=0.29.0",
>>>>>>> 4848d70b
    "geopy==2.4.1",
    "idna==2.8",
    "importlib-resources==5.10.0",
    "ipaddress==1.0.14",
    "jsonschema==2.6.0",
    "lti==0.9.5",
    "markdown>=3.5.0",
    "mock==5.1.0",
    "mozilla-django-oidc>=4.0.1",
    "mysqlclient>=2.2.0",
    "netaddr>=1.3.0",
    "oauthlib==3.1.0",
    "pillow>=8.3.2",
    "puremagic==1.6",
    "pyasn1>=0.4.1",
    "pycparser==2.14",
    "pyjwt>=2.9.0",
    "pyld==2",
    "pymemcache==4.0.0",
    "pyopenssl==24.2.1",
    "pypng==0.20220715.0",
    "pysaml2==6.5.1",
    "python-dateutil>=2.9.0.post0",
    "python-json-logger==0.1.2",
    "python-resize-image==1.1.19",
    "pytz>=2021.1",
    "qrcode>=7.4.2",
    "ratelimit>=2.2.1",
    "redis>=5.0.0",
    "reportlab>=3.6.9",
    "requests>2.25.0",
    "requests-cache>=1.1.0",
    "requests-oauthlib>=2.0.0",
    "responses==0.12.1",
    "rfc3987==1.3.4",
    "ruff>=0.11.10",
    "rules==3.3",
    "s3transfer>=0.10.0",
    "semver==2.6.0",
    "setuptools>=75.3.2, <81",
    "simplejson==3.6.4",
    "six>=1.16.0",
    "sqlparse>=0.3.1",
    "svg2rlg>=0.3",
    "svglib>=1.5.1",
    "tinycss==0.4",
    "tox>=4.28",
    "tox-uv>=1.26.2",
    "urllib3>=2.2.0",
    "uwsgi>=2.0.28",
    "wheel>=0.45.1",
    "xmlsec==1.3.14",
]

[tool.uv]
override-dependencies = [
    # pycryptodome 3.6.6 is required in outdated library badgecheck but has problems in newer environments
    'pycryptodome==3.22.0',
    # pyld 0.7.1 is required in outdated library badgecheck, but pyld > 2 is required for OB3.0,
    'pyld>=2',
    # pytz==2017 is required in outdated library badgecheck, but pytz >=2021.1 is required for python 3.10,
    'pytz>=2021.1',
    # python-jose ==3.0.1 is required in outdated library badgecheck, but python-jose >=3.4.0 is required for python 3.10,
    'python-jose>=3.4.0',
    # python-jose >=3.4.0 needs pyasn1>=0.4.1
    'pyasn1>=0.4.1',
    # jsonschema==2.6.0 is required in outdated library badgecheck, but jsonschema >=4.23.0 is required for Django 4.2
    'jsonschema>=4.23.0',
    # click==6.7 is required in outdated library badgecheck, but click >=8.1.2 is required for Celery 5.x
    'click>=8.1.2',
]

[tool.djlint]
profile = "django"
ignore = "H021,H005,H031,D018,H006,H019,H023,H030,H006,H013, H025"

[tool.commitizen]
name = "cz_conventional_commits"
version = "0.1.0"
update_changelog_on_bump = true
style = [
    ["qmark", "fg:#ff9d00 bold"],
    ["question", "bold"],
    ["answer", "fg:#ff9d00 bold"],
    ["pointer", "fg:#ff9d00 bold"],
    ["highlighted", "fg:#ff9d00 bold"],
    ["selected", "fg:#cc5454"],
    ["separator", "fg:#cc5454"],
    ["instruction", ""],
    ["text", ""],
    ["disabled", "fg:#858585 italic"]
]

[tool.tox]
env_list = ["py310"]

[tool.tox.env.py310]
system_site_packages = true
skip_install = true
setenv = { DJANGO_SETTINGS_MODULE = "mainsite.settings_tests" }
allowlist_externals = ["rm"]
commands = [
    ["python", "manage.py", "test" ,"--noinput"]
]
commands_post = [
    ["rm", "-r", "./apps/mainsite/tests/testfiles/uploads"]
]<|MERGE_RESOLUTION|>--- conflicted
+++ resolved
@@ -36,12 +36,8 @@
     "django-oauth-toolkit>=2.3.0",
     "django-object-actions>=3.2.0",
     "django-prometheus==2.3.1",
-<<<<<<< HEAD
     "djangorestframework>=3.14.0",
-=======
-    "djangorestframework==3.12.2",
     "drf-spectacular>=0.29.0",
->>>>>>> 4848d70b
     "geopy==2.4.1",
     "idna==2.8",
     "importlib-resources==5.10.0",
