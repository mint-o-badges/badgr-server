# Badgr Server

_Digital badge management for issuers, earners, and consumers_

Badgr-server is the Python/Django API backend for issuing [Open Badges](http://openbadges.org). In addition to a powerful Issuer API and browser-based user interface for issuing, Badgr offers integrated badge management and sharing for badge earners. Free accounts are hosted by Concentric Sky at [Badgr.com](http://info.badgr.com), but for complete control over your own issuing environment, Badgr Server is available open source as a Python/Django application.

See also [badgr-ui](https://github.com/concentricsky/badgr-ui), the front end written in Angular that serves as users' interface for this project.

## About the Badgr Project

Badgr was developed by [Concentric Sky](https://concentricsky.com), starting in 2015 to serve as an open source reference implementation of the Open Badges Specification. It provides functionality to issue portable, verifiable Open Badges as well as to allow users to manage badges they have been awarded by any issuer that uses this open data standard. Since 2015, Badgr has grown to be used by hundreds of educational institutions and other people and organizations worldwide. See [Project Homepage](https://badgr.org) for more details about contributing to and integrating with Badgr.

## Open Badges Implementation

Badgr-server hosts standard-compliant endpoints that implement the
[Open Badges 2.0 specification](https://openbadgespec.org). For each of the core Open Badges objects Issuer, BadgeClass
and Assertion, there is a standards-compliant public JSON endpoint handled by the Django application as well as an image
redirect path.

Each JSON endpoint, such as `/public/assertions/{entity_id}`, performs content negotiation. It will return a
standardized JSON-LD payload when the path is requested with no `Accept` header or when JSON payloads are requested.
Additionally, User-Agent detection allows bots attempting to render a preview card for social sharing to access a clean
HTML response that includes [Open Graph](https://ogp.me/) meta tags. Other clients requesting `text/html` will receive
a redirect to the corresponding public route on the UI application that runs in parallel to Badgr-server where humans
can be presented with a representation of the badge data in their browser.

Each image endpoint typically redirects to an image within the associated storage system. The system can convert from
SVG to PNG and adapt images to a common "wide" radio for the images needed for card-based previews in many social
network systems.

## How to get started on your local development environment.

Prerequisites:

-   Install docker (see [instructions](https://docs.docker.com/install/))
-   Install python
    -   Make sure you have the version(s) installed referenced in the [.pre-commit-config.yaml](.pre-commit-config.yaml)
    -   Also install `python-devel`, required to run the pre-commit hooks

### Setup your IDE/Editor

[Ruff](https://github.com/astral-sh/ruff) is used for linting and formatting.
It is providing an [LSP](https://github.com/astral-sh/ruff-lsp) for all editors supporting it.

_Note: For Visual Studio Code, the LSP is part of the extension and does not need to be installed separately._

#### Visual Studio Code

Setup is easiest with VS Code using the [recommended extensions](.vscode/extensions.json) [settings.default.json](.vscode/settings.default.json).
To install extensions look for "Extensions: Show Recommended Extensions" via the [Command Palette](https://code.visualstudio.com/docs/getstarted/userinterface#_command-palette) and install the highlighted extensions.

To set up your editor, copy the values from [settings.default.json](.vscode/settings.default.json) to your [User or Workspace (recommended) Settings](https://code.visualstudio.com/docs/configure/settings).
This will e.g. setup `ruff` as the default formatter and make sure linting works as expected.

### Copy local settings example file

Copy the example development settings:

-   `cp .docker/etc/settings_local.dev.py.example .docker/etc/settings_local.dev.py`

**NOTE**: you _may_ wish to copy and edit the production config. See Running the Django Server in "Production" below for more details.

-   `cp .docker/etc/settings_local.prod.py.example .docker/etc/settings_local.prod.py`

### Customize local settings to your environment

Edit the `settings_local.dev.py` and/or `settings_local.prod.py` to adjust the following settings:

-   Set `DEFAULT_FROM_EMAIL` to an address, for instance `"noreply@localhost"`
    -   The default `EMAIL_BACKEND= 'django.core.mail.backends.console.EmailBackend'` will log email content to console, which is often adequate for development. Other options are available. See Django docs for [sending email](https://docs.djangoproject.com/en/1.11/topics/email/).
-   Set `SECRET_KEY` and `UNSUBSCRIBE_SECRET_KEY` each to (different) cryptographically secure random values.
    -   Generate values with: `python -c "import base64; import os; print(base64.b64encode(os.urandom(30)).decode('utf-8'))"`
    -   Remove that part `.join(random.choice(string.ascii_uppercase + string.digits) for _ in range(40))` to prevent issues with the admin panel login
-   Set `AUTHCODE_SECRET_KEY` to a 32 byte url-safe base64-encoded random string. This key is used for symmetrical encryption of authentication tokens. If not defined, services like OAuth will not work.
    -   Generate a value with: `python -c "from cryptography.fernet import Fernet; print(Fernet.generate_key())"`

#### Additional configuration options

Set or adjust these values in your `settings_local.dev.py` and/or `settings_local.prod.py` file to further configure the application to your specific needs.

-   `HELP_EMAIL`:
    -   An email address for your support staff. The default is `help@badgr.io`.
-   `BADGR_APPROVED_ISSUERS_ONLY`:
    -   If you choose to use set this value to `True`, that means new user accounts will not be able to define new issuers (though they can be added as staff on issuers defined by others) unless they have the Django user permission 'issuer.add_issuer'. The recommended way to grant users this privilege is to create a group that grants it in the `/staff` admin area and addthe appropriate users to that group.
-   `PINGDOM_MONITORING_ID`:
    -   If you use [Pingdom](https://www.pingdom.com/) to monitor site performance, including this setting will embed Pingdom tracking script into the header.
-   `CELERY_ALWAYS_EAGER`:
    -   Setting this value to `True` causes Celery to immediately run tasks synchronously. Celery is an asynchronous task runner built into Django and Badgr. Advanced deployments may separate celery workers from web nodes for improved performance. For development environments where Celery tasks should run synchronously, set this flag to true. Very few time-intensive tasks are part of this repository, and eager is a safe setting for most production deploys.
-   `OPEN_FOR_SIGNUP`:
    -   Allows you to turn off signup through the API by setting to `False` if you would like to use Badgr for only single-account use or to manually create all users in `/staff`. The default is `True` (signup API is enabled). UX is not well-supported in the `/staff` interface.
-   `DEFAULT_FILE_STORAGE` and `MEDIA_URL`:
    -   Django supports various backends for storing media, as applicable for your deployment strategy. See Django docs on the [file storage API](https://docs.djangoproject.com/en/1.11/ref/files/storage/)
-   `NOUNPROJECT_API_KEY` and `NOUNPROJECT_SECRET`:
    -   Set these values to be able to search for icons with in the badge creation process.
-   `AISKILLS_API_KEY` and `AISKILLS_ENDPOINT_CHATS`, `AISKILLS_ENDPOINT_KEYWORDS` and `AISKILLS_ENDPOINT_TREE`:
    -   Set these values to be able to get AI skill suggestions within the badge creation process.
-   `OIDC_RP_CLIENT_ID` and `OIDC_RP_CLIENT_SECRET`
    -   The credentials for the meinBildungsraum SSO connection
-   `OIDC_OP_AUTHORIZATION_ENDPOINT`, `OIDC_OP_TOKEN_ENDPOINT`, `OIDC_OP_USER_ENDPOINT`, `OIDC_OP_JWKS_ENDPOINT`, `OIDC_OP_END_SESSION_ENDPOINT`
    -   The endpoints for the meinBildungsraum SSO connection
    -   For the demo as specified [here](https://aai.demo.meinbildungsraum.de/realms/nbp-aai/.well-known/openid-configuration)
-   `LOGIN_BASE_URL`
    -   The base url for the redirect urls
    -   E.g. `http://localhost:4200/auth/login`
-   `LOGIN_REDIRECT_URL` and `LOGOUT_REDIRECT_URL`
    -   The redirect urls to our application after login / logout via meinBildungsraum
    -   After the login with meinBildungsraum, the OIDC session authentication needs to be converted to an access token
    -   This is done with the `auth/login?validateToken` url
    -   E.g. `http://localhost:4200/auth/login?validateToken` and `http://localhost:4200/auth/login`
    -   Typically you don't need to change these if you used the example with `LOGIN_BASE_URL`
-   `ALTCHA_API_KEY` and `ALTCHA_SECRET`:
    -   Set these values for captcha protection during the registration and issuer creation process. They can be obtained at [altcha.org](https://altcha.org/).

### Running the Django Server in Development

For development, it is usually best to run the project with the builtin django development server. The
development server will reload itself in the docker container whenever changes are made to the code in `apps/`.

To run the project with docker in a development mode:

-   `docker compose up`: build and get django and other components running
-   `docker compose exec api python manage.py migrate` - (while running) set up database tables
-   `docker compose exec api python manage.py dist` - generate docs swagger file(s)
-   `docker compose exec api python manage.py collectstatic` - Put built front-end assets into the static directory (Admin panel CSS, swagger docs).
-   `docker compose exec api python manage.py createsuperuser` - follow prompts to create your first admin user account

### Running the Django Server in "Production"

By default `docker compose` will look for a `docker-compose.yml` for instructions of what to do. This file
is the development (and thus default) config for `docker compose`.

If you'd like to run the project with a more production-like setup, you can specify the `docker-compose.prod.yml`
file. This setup **copies** the project code in (instead of mirroring) and uses nginx with uwsgi to run django.

-   `docker compose -f docker-compose.prod.yml up -d` - build and get django and other components (production mode)

-   `docker compose -f docker-compose.prod.yml exec api python manage.py migrate` - (while running) set up database tables

If you are using the production setup and you have made changes you wish to see reflected in the running container,
you will need to stop and then rebuild the production containers:

-   `docker compose -f docker-compose.prod.yml build` - (re)build the production containers

-   If the extension urls aren't adjusted (or the url changes, or for some other reason it seems as if extension schemas can't be loaded, e.g. because of 401 errors in the badge creation process), run the script in `scripts/change-extension-url.sh`.

#### Deployment

Checkout `deployment.md`

### Accessing the Django Server Running in Docker

The development server will be reachable on port `8000`:

-   http://localhost:8000/ (development)

The production server will be reachable on port `8080`:

-   http://localhost:8080/ (production)

Note: An error message when accessing the above mentioned URLs is perfectly fine, since the server doesn't actually serve anything on the root url.

There are various examples of URLs in this readme and they all feature the development port. You will
need to adjust that if you are using the production server.

### First Time Setup

-   Sign in to http://localhost:8000/staff/
-   Add an `EmailAddress` object for your superuser. [Edit your super user](http://localhost:8000/staff/badgeuser/badgeuser/1/change/)
-   Add an initial `TermsVersion` object

#### Badgr App Configuration

-   Sign in to http://localhost:8000/staff
-   View the "Badgr app" records and use the staff admin forms to create a BadgrApp. BadgrApp(s) describe the configuration that badgr-server needs to know about an associated installation of badgr-ui.

If your [badgr-ui](https://github.com/concentricsky/badgr-ui) is running on http://localhost:4000, use the following values:

-   CORS: ensure this setting matches the domain on which you are running badgr-ui, including the port if other than the standard HTTP or HTTPS ports. `localhost:4000`
-   Oauth authorization redirect: `http://localhost:4000/`
-   Signup redirect: `http://localhost:4000/signup/`
-   Email confirmation redirect: `http://localhost:4000/auth/login/`
-   Forgot password redirect: `http://localhost:4000/change-password/`
-   UI login redirect: `http://localhost:4000/auth/login/`
-   UI signup success redirect: `http://localhost:4000/signup/success/`
-   UI signup failure redirect: `http://localhost:4000/signup/failure/`
-   UI connect success redirect: `http://localhost:4000/profile/`
-   Public pages redirect: `http://localhost:4000/public/`

#### Authentication Configuration

-   [Create an OAuth2 Provider Application](http://localhost:8000/staff/oauth2_provider/application/add/) for the Badgr-UI to use with
    -   Client id: `public`
    -   Client type: Public
    -   allowed scopes: `rw:profile rw:issuer rw:backpack`
    -   Authorization grant type: Resource owner password-based
    -   Name: `Badgr UI`
    -   Redirect uris: blank (for Resource owner password-based. You can use this to set up additional OAuth applications that use authorization code token grants as well.)

#### OIDC authentication

If you set up the _Additional configuration options_ (or at least the parts relevant for OIDC authentication), you shouldn't have to configure anything else; the "Anmelden mit Mein Bildungsraum" button should work out of the box.
Do note that the OIDC authentication mechanism produces access tokens that, in contrast to the ones we generate ourselves, aren't restricted to any scopes.
They can thus access anything on the page not limited to admin / superuser users. This also is the default behavior for the tokens we generate ourselves.

### Run the tests

For the tests to run you first need to run docker (`docker compose up`).
Then within docker, run `tox`: `docker compose exec api tox`.
Note that you might have to run `docker compose build` once for the new changes to the testing enviornment to take effect.
To just run a single test:

```bash
docker compose exec api python /badgr_server/manage.py test -k <test-name>
# Example:
docker compose exec api python /badgr_server/manage.py test issuer.tests.test_issuer.IssuerTests.test_cant_create_issuer_with_unverified_email_v1
```

### Debug

For debugging, in the `Dockerfile.dev.api` `debugpy` is also installed and there is the docker compose file `docker-compose.debug.yml`.
In VSCode you can create a `launch.json` by choosing `Python` as debugger and `Remote Attach` as debug configuration (and defaults for the rest).
You can then start the application with

```bash
docker compose -f docker-compose.debug.yml up
```

and attach the debugger in VSCode by selecting _Python: Remote Attach_.
This process is heavily inspired by [this tutorial](https://dev.to/ferkarchiloff/how-to-debug-django-inside-a-docker-container-with-vscode-4ef9).

### Install and run Badgr UI {#badgr-ui}

Start in your `badgr` directory and clone badgr-ui source code: `git clone https://github.com/concentricsky/badgr-ui.git badgr-ui`

For more details view the Readme for [Badgr UI](https://github.com/concentricsky/badgr-ui).

### Code Quality

To ensure consistency and quality in code contributions, we use pre-commit hooks to adhere to commit message conventions and code quality guidelines. Follow these steps to set up your development environment:

-   Install Pre-commit

Make sure you have `pre-commit` installed on your machine. You can install it using pip:

```bash
pip install pre-commit
```

-   Initialize Pre-commit Hooks

Navigate to the root directory of the repository and run the following command to initialize pre-commit hooks:

```bash
pre-commit install
```

This command sets up the pre-commit hooks defined in the `pre-commit-config.yaml` file.

To run the configured hooks on some / all files of the project run:

```bash
pre-commit run --files <file-name>
pre-commit run --all-files
```

You will also need to have `commitizen` installed, e.g. via

```bash
pip install commitizen
```

## Branches

<<<<<<< HEAD
Development happens in feature branches (e.g. `feat/foo` or `fix/bar`). Those are then merged (via a PR) into `develop`. The `develop` branch is synchronized automatically with `develop.openbadges.education`. Once dev tests have completed on `develop.openbadges.education`, `develop` is merged (via a PR) into `main`. The `main` branch is synchronized automatically with `staging.openbadges.education`. Once this state is ready for a deployment, `main` is merged (via a PR) into `production`. The `production` branch is synchronized automatically with `openbadges.education`.
=======
Development happens in feature branches (e.g. `feat/foo` or `fix/bar`). Those are then merged (via a PR) into `develop`. The `develop` branch is synchronized automatically with `develop.openbadges.education`. Once dev tests have completed on `develop.openbadges.education`, `develop` is merged (via a PR) into `main`. The `main` branch is synchronized automatically with `staging.openbadges.education`. Once this state is ready for a deployment, checkout `deployment.md` for informatoin on how to deploy to `openbadges.education`.
>>>>>>> cb91c352
<|MERGE_RESOLUTION|>--- conflicted
+++ resolved
@@ -271,8 +271,4 @@
 
 ## Branches
 
-<<<<<<< HEAD
-Development happens in feature branches (e.g. `feat/foo` or `fix/bar`). Those are then merged (via a PR) into `develop`. The `develop` branch is synchronized automatically with `develop.openbadges.education`. Once dev tests have completed on `develop.openbadges.education`, `develop` is merged (via a PR) into `main`. The `main` branch is synchronized automatically with `staging.openbadges.education`. Once this state is ready for a deployment, `main` is merged (via a PR) into `production`. The `production` branch is synchronized automatically with `openbadges.education`.
-=======
-Development happens in feature branches (e.g. `feat/foo` or `fix/bar`). Those are then merged (via a PR) into `develop`. The `develop` branch is synchronized automatically with `develop.openbadges.education`. Once dev tests have completed on `develop.openbadges.education`, `develop` is merged (via a PR) into `main`. The `main` branch is synchronized automatically with `staging.openbadges.education`. Once this state is ready for a deployment, checkout `deployment.md` for informatoin on how to deploy to `openbadges.education`.
->>>>>>> cb91c352
+Development happens in feature branches (e.g. `feat/foo` or `fix/bar`). Those are then merged (via a PR) into `develop`. The `develop` branch is synchronized automatically with `develop.openbadges.education`. Once dev tests have completed on `develop.openbadges.education`, `develop` is merged (via a PR) into `main`. The `main` branch is synchronized automatically with `staging.openbadges.education`. Once this state is ready for a deployment, `main` is merged (via a PR) into `production`. The `production` branch is synchronized automatically with `openbadges.education`.